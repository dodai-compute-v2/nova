# vim: tabstop=4 shiftwidth=4 softtabstop=4

# Copyright 2010 United States Government as represented by the
# Administrator of the National Aeronautics and Space Administration.
# All Rights Reserved.
#
#    Licensed under the Apache License, Version 2.0 (the "License"); you may
#    not use this file except in compliance with the License. You may obtain
#    a copy of the License at
#
#         http://www.apache.org/licenses/LICENSE-2.0
#
#    Unless required by applicable law or agreed to in writing, software
#    distributed under the License is distributed on an "AS IS" BASIS, WITHOUT
#    WARRANTIES OR CONDITIONS OF ANY KIND, either express or implied. See the
#    License for the specific language governing permissions and limitations
#    under the License.

"""
Handles all processes relating to instances (guest vms).

The :py:class:`ComputeManager` class is a :py:class:`nova.manager.Manager` that
handles RPC calls relating to creating instances.  It is responsible for
building a disk image, launching it via the underlying virtualization driver,
responding to calls to check its state, attaching persistent storage, and
terminating it.

**Related Flags**

:instances_path:  Where instances are kept on disk
:compute_driver:  Name of class that is used to handle virtualization, loaded
                  by :func:`nova.utils.import_object`
:volume_manager:  Name of class that handles persistent storage, loaded by
                  :func:`nova.utils.import_object`
"""

import datetime
import logging
<<<<<<< HEAD
import random
import string
=======
import functools
>>>>>>> e33102d2

from nova import exception
from nova import flags
from nova import manager
from nova import rpc
from nova import utils
from nova.compute import power_state

FLAGS = flags.FLAGS
flags.DEFINE_string('instances_path', '$state_path/instances',
                    'where instances are stored on disk')
flags.DEFINE_string('compute_driver', 'nova.virt.connection.get_connection',
                    'Driver to use for controlling virtualization')
flags.DEFINE_string('stub_network', False,
                    'Stub network related code')
flags.DEFINE_integer('password_length', 12,
                    'Length of generated admin passwords')


def checks_instance_lock(function):
    """
    decorator used for preventing action against locked instances
    unless, of course, you happen to be admin

    """

    @functools.wraps(function)
    def decorated_function(self, context, instance_id, *args, **kwargs):

        logging.info(_("check_instance_lock: decorating: |%s|"), function)
        logging.info(_("check_instance_lock: arguments: |%s| |%s| |%s|"),
                                                                   self,
                                                                   context,
                                                                   instance_id)
        locked = self.get_lock(context, instance_id)
        admin = context.is_admin
        logging.info(_("check_instance_lock: locked: |%s|"), locked)
        logging.info(_("check_instance_lock: admin: |%s|"), admin)

        # if admin or unlocked call function otherwise log error
        if admin or not locked:
            logging.info(_("check_instance_lock: executing: |%s|"), function)
            function(self, context, instance_id, *args, **kwargs)
        else:
            logging.error(_("check_instance_lock: not executing |%s|"),
                                                              function)
            return False

    return decorated_function


class ComputeManager(manager.Manager):

    """Manages the running instances from creation to destruction."""

    def __init__(self, compute_driver=None, *args, **kwargs):
        """Load configuration options and connect to the hypervisor."""
        # TODO(vish): sync driver creation logic with the rest of the system
        #             and redocument the module docstring
        if not compute_driver:
            compute_driver = FLAGS.compute_driver
        self.driver = utils.import_object(compute_driver)
        self.network_manager = utils.import_object(FLAGS.network_manager)
        self.volume_manager = utils.import_object(FLAGS.volume_manager)
        super(ComputeManager, self).__init__(*args, **kwargs)

    def init_host(self):
        """Do any initialization that needs to be run if this is a
           standalone service.
        """
        self.driver.init_host()

    def _update_state(self, context, instance_id):
        """Update the state of an instance from the driver info."""
        # FIXME(ja): include other fields from state?
        instance_ref = self.db.instance_get(context, instance_id)
        try:
            info = self.driver.get_info(instance_ref)
            state = info['state']
        except exception.NotFound:
            state = power_state.NOSTATE
        self.db.instance_set_state(context, instance_id, state)

    def get_network_topic(self, context, **_kwargs):
        """Retrieves the network host for a project on this host"""
        # TODO(vish): This method should be memoized. This will make
        #             the call to get_network_host cheaper, so that
        #             it can pas messages instead of checking the db
        #             locally.
        if FLAGS.stub_network:
            host = FLAGS.network_host
        else:
            host = self.network_manager.get_network_host(context)
        return self.db.queue_get_for(context,
                                     FLAGS.network_topic,
                                     host)

    @exception.wrap_exception
    def refresh_security_group(self, context, security_group_id, **_kwargs):
        """This call passes stright through to the virtualization driver."""
        self.driver.refresh_security_group(security_group_id)

    @exception.wrap_exception
    def run_instance(self, context, instance_id, **_kwargs):
        """Launch a new instance with specified options."""
        context = context.elevated()
        instance_ref = self.db.instance_get(context, instance_id)
        if instance_ref['name'] in self.driver.list_instances():
            raise exception.Error(_("Instance has already been created"))
        logging.debug(_("instance %s: starting..."), instance_id)
        self.db.instance_update(context,
                                instance_id,
                                {'host': self.host})

        self.db.instance_set_state(context,
                                   instance_id,
                                   power_state.NOSTATE,
                                   'networking')

        is_vpn = instance_ref['image_id'] == FLAGS.vpn_image_id
        # NOTE(vish): This could be a cast because we don't do anything
        #             with the address currently, but I'm leaving it as
        #             a call to ensure that network setup completes.  We
        #             will eventually also need to save the address here.
        if not FLAGS.stub_network:
            address = rpc.call(context,
                               self.get_network_topic(context),
                               {"method": "allocate_fixed_ip",
                                "args": {"instance_id": instance_id,
                                         "vpn": is_vpn}})

            self.network_manager.setup_compute_network(context,
                                                       instance_id)

        # TODO(vish) check to make sure the availability zone matches
        self.db.instance_set_state(context,
                                   instance_id,
                                   power_state.NOSTATE,
                                   'spawning')

        try:
            self.driver.spawn(instance_ref)
            now = datetime.datetime.utcnow()
            self.db.instance_update(context,
                                    instance_id,
                                    {'launched_at': now})
        except Exception:  # pylint: disable-msg=W0702
            logging.exception(_("instance %s: Failed to spawn"),
                              instance_ref['name'])
            self.db.instance_set_state(context,
                                       instance_id,
                                       power_state.SHUTDOWN)

        self._update_state(context, instance_id)

    @exception.wrap_exception
    @checks_instance_lock
    def terminate_instance(self, context, instance_id):
        """Terminate an instance on this machine."""
        context = context.elevated()

        instance_ref = self.db.instance_get(context, instance_id)

        if not FLAGS.stub_network:
            address = self.db.instance_get_floating_address(context,
                                                            instance_ref['id'])
            if address:
                logging.debug(_("Disassociating address %s") % address)
                # NOTE(vish): Right now we don't really care if the ip is
                #             disassociated.  We may need to worry about
                #             checking this later.
                rpc.cast(context,
                         self.get_network_topic(context),
                         {"method": "disassociate_floating_ip",
                          "args": {"floating_address": address}})

            address = self.db.instance_get_fixed_address(context,
                                                         instance_ref['id'])
            if address:
                logging.debug(_("Deallocating address %s") % address)
                # NOTE(vish): Currently, nothing needs to be done on the
                #             network node until release. If this changes,
                #             we will need to cast here.
                self.network_manager.deallocate_fixed_ip(context.elevated(),
                                                         address)

        logging.debug(_("instance %s: terminating"), instance_id)

        volumes = instance_ref.get('volumes', []) or []
        for volume in volumes:
            self.detach_volume(context, instance_id, volume['id'])
        if instance_ref['state'] == power_state.SHUTOFF:
            self.db.instance_destroy(context, instance_id)
            raise exception.Error(_('trying to destroy already destroyed'
                                    ' instance: %s') % instance_id)
        self.driver.destroy(instance_ref)

        # TODO(ja): should we keep it in a terminated state for a bit?
        self.db.instance_destroy(context, instance_id)

    @exception.wrap_exception
    @checks_instance_lock
    def reboot_instance(self, context, instance_id):
        """Reboot an instance on this server."""
        context = context.elevated()
        self._update_state(context, instance_id)
        instance_ref = self.db.instance_get(context, instance_id)

        if instance_ref['state'] != power_state.RUNNING:
            logging.warn(_('trying to reboot a non-running '
                           'instance: %s (state: %s excepted: %s)'),
                         instance_id,
                         instance_ref['state'],
                         power_state.RUNNING)

        logging.debug(_('instance %s: rebooting'), instance_ref['name'])
        self.db.instance_set_state(context,
                                   instance_id,
                                   power_state.NOSTATE,
                                   'rebooting')
        self.network_manager.setup_compute_network(context, instance_id)
        self.driver.reboot(instance_ref)
        self._update_state(context, instance_id)

    @exception.wrap_exception
    def snapshot_instance(self, context, instance_id, name):
        """Snapshot an instance on this server."""
        context = context.elevated()
        instance_ref = self.db.instance_get(context, instance_id)

        #NOTE(sirp): update_state currently only refreshes the state field
        # if we add is_snapshotting, we will need this refreshed too,
        # potentially?
        self._update_state(context, instance_id)

        logging.debug(_('instance %s: snapshotting'), instance_ref['name'])
        if instance_ref['state'] != power_state.RUNNING:
            logging.warn(_('trying to snapshot a non-running '
                           'instance: %s (state: %s excepted: %s)'),
                         instance_id,
                         instance_ref['state'],
                         power_state.RUNNING)

        self.driver.snapshot(instance_ref, name)

    @exception.wrap_exception
<<<<<<< HEAD
    def set_admin_password(self, context, instance_id, new_pass=None):
        """Set the root/admin password for an instance on this server."""
        context = context.elevated()
        instance_ref = self.db.instance_get(context, instance_id)
        self._update_state(context, instance_id)

        if instance_ref['state'] != power_state.RUNNING:
            logging.warn('trying to reset the password on a non-running '
                    'instance: %s (state: %s expected: %s)',
                    instance_ref['id'],
                    instance_ref['state'],
                    power_state.RUNNING)

        logging.debug('instance %s: setting admin password',
                instance_ref['name'])
        if new_pass is None:
            # Generate a random password
            new_pass = self._generate_password(FLAGS.password_length)
        self.driver.set_admin_password(instance_ref, new_pass)
        self._update_state(context, instance_id)

    def _generate_password(self, length=20):
        """Generate a random sequence of letters and digits
        to be used as a password.
        """
        chrs = string.letters + string.digits
        return "".join([random.choice(chrs) for i in xrange(length)])

    @exception.wrap_exception
=======
    @checks_instance_lock
>>>>>>> e33102d2
    def rescue_instance(self, context, instance_id):
        """Rescue an instance on this server."""
        context = context.elevated()
        instance_ref = self.db.instance_get(context, instance_id)

        logging.debug(_('instance %s: rescuing'), instance_id)
        self.db.instance_set_state(context,
                                   instance_id,
                                   power_state.NOSTATE,
                                   'rescuing')
        self.network_manager.setup_compute_network(context, instance_id)
        self.driver.rescue(instance_ref)
        self._update_state(context, instance_id)

    @exception.wrap_exception
    @checks_instance_lock
    def unrescue_instance(self, context, instance_id):
        """Rescue an instance on this server."""
        context = context.elevated()
        instance_ref = self.db.instance_get(context, instance_id)

        logging.debug(_('instance %s: unrescuing'), instance_id)
        self.db.instance_set_state(context,
                                   instance_id,
                                   power_state.NOSTATE,
                                   'unrescuing')
        self.driver.unrescue(instance_ref)
        self._update_state(context, instance_id)

    @staticmethod
    def _update_state_callback(self, context, instance_id, result):
        """Update instance state when async task completes."""
        self._update_state(context, instance_id)

    @exception.wrap_exception
    @checks_instance_lock
    def pause_instance(self, context, instance_id):
        """Pause an instance on this server."""
        context = context.elevated()
        instance_ref = self.db.instance_get(context, instance_id)

        logging.debug('instance %s: pausing', instance_id)
        self.db.instance_set_state(context,
                                   instance_id,
                                   power_state.NOSTATE,
                                   'pausing')
        self.driver.pause(instance_ref,
            lambda result: self._update_state_callback(self,
                                                       context,
                                                       instance_id,
                                                       result))

    @exception.wrap_exception
    @checks_instance_lock
    def unpause_instance(self, context, instance_id):
        """Unpause a paused instance on this server."""
        context = context.elevated()
        instance_ref = self.db.instance_get(context, instance_id)

        logging.debug('instance %s: unpausing', instance_id)
        self.db.instance_set_state(context,
                                   instance_id,
                                   power_state.NOSTATE,
                                   'unpausing')
        self.driver.unpause(instance_ref,
            lambda result: self._update_state_callback(self,
                                                       context,
                                                       instance_id,
                                                       result))

    @exception.wrap_exception
    def get_diagnostics(self, context, instance_id):
        """Retrieve diagnostics for an instance on this server."""
        instance_ref = self.db.instance_get(context, instance_id)

        if instance_ref["state"] == power_state.RUNNING:
            logging.debug(_("instance %s: retrieving diagnostics"),
                          instance_id)
            return self.driver.get_diagnostics(instance_ref)

    @exception.wrap_exception
    @checks_instance_lock
    def suspend_instance(self, context, instance_id):
        """
        suspend the instance with instance_id

        """
        context = context.elevated()
        instance_ref = self.db.instance_get(context, instance_id)

        logging.debug(_('instance %s: suspending'), instance_id)
        self.db.instance_set_state(context, instance_id,
                                            power_state.NOSTATE,
                                            'suspending')
        self.driver.suspend(instance_ref,
            lambda result: self._update_state_callback(self,
                                                       context,
                                                       instance_id,
                                                       result))

    @exception.wrap_exception
    @checks_instance_lock
    def resume_instance(self, context, instance_id):
        """
        resume the suspended instance with instance_id

        """
        context = context.elevated()
        instance_ref = self.db.instance_get(context, instance_id)

        logging.debug(_('instance %s: resuming'), instance_id)
        self.db.instance_set_state(context, instance_id,
                                            power_state.NOSTATE,
                                            'resuming')
        self.driver.resume(instance_ref,
            lambda result: self._update_state_callback(self,
                                                       context,
                                                       instance_id,
                                                       result))

    @exception.wrap_exception
    def lock_instance(self, context, instance_id):
        """
        lock the instance with instance_id

        """
        context = context.elevated()
        instance_ref = self.db.instance_get(context, instance_id)

        logging.debug(_('instance %s: locking'), instance_id)
        self.db.instance_update(context, instance_id, {'locked': True})

    @exception.wrap_exception
    def unlock_instance(self, context, instance_id):
        """
        unlock the instance with instance_id

        """
        context = context.elevated()
        instance_ref = self.db.instance_get(context, instance_id)

        logging.debug(_('instance %s: unlocking'), instance_id)
        self.db.instance_update(context, instance_id, {'locked': False})

    @exception.wrap_exception
    def get_lock(self, context, instance_id):
        """
        return the boolean state of (instance with instance_id)'s lock

        """
        context = context.elevated()
        logging.debug(_('instance %s: getting locked state'), instance_id)
        instance_ref = self.db.instance_get(context, instance_id)
        return instance_ref['locked']

    @exception.wrap_exception
    def get_console_output(self, context, instance_id):
        """Send the console output for an instance."""
        context = context.elevated()
        logging.debug(_("instance %s: getting console output"), instance_id)
        instance_ref = self.db.instance_get(context, instance_id)

        return self.driver.get_console_output(instance_ref)

    @exception.wrap_exception
    @checks_instance_lock
    def attach_volume(self, context, instance_id, volume_id, mountpoint):
        """Attach a volume to an instance."""
        context = context.elevated()
        logging.debug(_("instance %s: attaching volume %s to %s"), instance_id,
            volume_id, mountpoint)
        instance_ref = self.db.instance_get(context, instance_id)
        dev_path = self.volume_manager.setup_compute_volume(context,
                                                            volume_id)
        try:
            self.driver.attach_volume(instance_ref['name'],
                                      dev_path,
                                      mountpoint)
            self.db.volume_attached(context,
                                    volume_id,
                                    instance_id,
                                    mountpoint)
        except Exception as exc:  # pylint: disable-msg=W0702
            # NOTE(vish): The inline callback eats the exception info so we
            #             log the traceback here and reraise the same
            #             ecxception below.
            logging.exception(_("instance %s: attach failed %s, removing"),
                              instance_id, mountpoint)
            self.volume_manager.remove_compute_volume(context,
                                                      volume_id)
            raise exc

        return True

    @exception.wrap_exception
    @checks_instance_lock
    def detach_volume(self, context, instance_id, volume_id):
        """Detach a volume from an instance."""
        context = context.elevated()
        logging.debug(_("instance %s: detaching volume %s"),
                      instance_id,
                      volume_id)
        instance_ref = self.db.instance_get(context, instance_id)
        volume_ref = self.db.volume_get(context, volume_id)
        if instance_ref['name'] not in self.driver.list_instances():
            logging.warn(_("Detaching volume from unknown instance %s"),
                         instance_ref['name'])
        else:
            self.driver.detach_volume(instance_ref['name'],
                                      volume_ref['mountpoint'])
        self.volume_manager.remove_compute_volume(context, volume_id)
        self.db.volume_detached(context, volume_id)
        return True<|MERGE_RESOLUTION|>--- conflicted
+++ resolved
@@ -36,12 +36,9 @@
 
 import datetime
 import logging
-<<<<<<< HEAD
 import random
 import string
-=======
 import functools
->>>>>>> e33102d2
 
 from nova import exception
 from nova import flags
@@ -288,7 +285,6 @@
         self.driver.snapshot(instance_ref, name)
 
     @exception.wrap_exception
-<<<<<<< HEAD
     def set_admin_password(self, context, instance_id, new_pass=None):
         """Set the root/admin password for an instance on this server."""
         context = context.elevated()
@@ -318,9 +314,7 @@
         return "".join([random.choice(chrs) for i in xrange(length)])
 
     @exception.wrap_exception
-=======
-    @checks_instance_lock
->>>>>>> e33102d2
+    @checks_instance_lock
     def rescue_instance(self, context, instance_id):
         """Rescue an instance on this server."""
         context = context.elevated()
