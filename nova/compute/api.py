# vim: tabstop=4 shiftwidth=4 softtabstop=4

# Copyright 2010 United States Government as represented by the
# Administrator of the National Aeronautics and Space Administration.
# All Rights Reserved.
#
#    Licensed under the Apache License, Version 2.0 (the "License"); you may
#    not use this file except in compliance with the License. You may obtain
#    a copy of the License at
#
#         http://www.apache.org/licenses/LICENSE-2.0
#
#    Unless required by applicable law or agreed to in writing, software
#    distributed under the License is distributed on an "AS IS" BASIS, WITHOUT
#    WARRANTIES OR CONDITIONS OF ANY KIND, either express or implied. See the
#    License for the specific language governing permissions and limitations
#    under the License.

"""Handles all requests relating to instances (guest vms)."""

import datetime
import eventlet
import re
import time

from nova import db
from nova import exception
from nova import flags
from nova import log as logging
from nova import network
from nova import quota
from nova import rpc
from nova import utils
from nova import volume
from nova.compute import instance_types
from nova.compute import power_state
from nova.scheduler import api as scheduler_api
from nova.db import base


LOG = logging.getLogger('nova.compute.api')


FLAGS = flags.FLAGS
flags.DECLARE('vncproxy_topic', 'nova.vnc')
flags.DEFINE_integer('find_host_timeout', 30,
                     'Timeout after NN seconds when looking for a host.')


def generate_default_hostname(instance_id):
    """Default function to generate a hostname given an instance reference."""
    return str(instance_id)


class API(base.Base):
    """API for interacting with the compute manager."""

    def __init__(self, image_service=None, network_api=None,
                 volume_api=None, hostname_factory=generate_default_hostname,
                 **kwargs):
        if not image_service:
            image_service = utils.import_object(FLAGS.image_service)
        self.image_service = image_service
        if not network_api:
            network_api = network.API()
        self.network_api = network_api
        if not volume_api:
            volume_api = volume.API()
        self.volume_api = volume_api
        self.hostname_factory = hostname_factory
        super(API, self).__init__(**kwargs)

    def get_network_topic(self, context, instance_id):
        """Get the network topic for an instance."""
        try:
            instance = self.get(context, instance_id)
        except exception.NotFound:
            LOG.warning(_("Instance %d was not found in get_network_topic"),
                        instance_id)
            raise

        host = instance['host']
        if not host:
            raise exception.Error(_("Instance %d has no host") % instance_id)
        topic = self.db.queue_get_for(context, FLAGS.compute_topic, host)
        return rpc.call(context,
                        topic,
                        {"method": "get_network_topic", "args": {'fake': 1}})

    def _check_injected_file_quota(self, context, injected_files):
        """Enforce quota limits on injected files.

        Raises a QuotaError if any limit is exceeded.

        """
        if injected_files is None:
            return
        limit = quota.allowed_injected_files(context, len(injected_files))
        if len(injected_files) > limit:
            raise quota.QuotaError(code="OnsetFileLimitExceeded")
        path_limit = quota.allowed_injected_file_path_bytes(context)
        for path, content in injected_files:
            if len(path) > path_limit:
                raise quota.QuotaError(code="OnsetFilePathLimitExceeded")
            content_limit = quota.allowed_injected_file_content_bytes(
                                                    context, len(content))
            if len(content) > content_limit:
                raise quota.QuotaError(code="OnsetFileContentLimitExceeded")

    def _check_metadata_properties_quota(self, context, metadata={}):
        """Enforce quota limits on metadata properties."""
        num_metadata = len(metadata)
        quota_metadata = quota.allowed_metadata_items(context, num_metadata)
        if quota_metadata < num_metadata:
            pid = context.project_id
            msg = _("Quota exceeeded for %(pid)s, tried to set "
                    "%(num_metadata)s metadata properties") % locals()
            LOG.warn(msg)
            raise quota.QuotaError(msg, "MetadataLimitExceeded")

        # Because metadata is stored in the DB, we hard-code the size limits
        # In future, we may support more variable length strings, so we act
        #  as if this is quota-controlled for forwards compatibility
        for k, v in metadata.iteritems():
            if len(k) > 255 or len(v) > 255:
                pid = context.project_id
                msg = _("Quota exceeeded for %(pid)s, metadata property "
                        "key or value too long") % locals()
                LOG.warn(msg)
                raise quota.QuotaError(msg, "MetadataLimitExceeded")

    def create(self, context, instance_type,
               image_id, kernel_id=None, ramdisk_id=None,
               min_count=1, max_count=1,
               display_name='', display_description='',
               key_name=None, key_data=None, security_group='default',
               availability_zone=None, user_data=None, metadata={},
               injected_files=None,
               admin_password=None):
        """Create the number and type of instances requested.

        Verifies that quota and other arguments are valid.

        """
        if not instance_type:
            instance_type = instance_types.get_default_instance_type()

        num_instances = quota.allowed_instances(context, max_count,
                                                instance_type)
        if num_instances < min_count:
            pid = context.project_id
            LOG.warn(_("Quota exceeeded for %(pid)s,"
                    " tried to run %(min_count)s instances") % locals())
            if num_instances <= 0:
                message = _("Instance quota exceeded. You cannot run any "
                            "more instances of this type.")
            else:
                message = _("Instance quota exceeded. You can only run %s "
                            "more instances of this type.") % num_instances
            raise quota.QuotaError(message, "InstanceLimitExceeded")

        self._check_metadata_properties_quota(context, metadata)
        self._check_injected_file_quota(context, injected_files)

        image = self.image_service.show(context, image_id)

        os_type = None
        if 'properties' in image and 'os_type' in image['properties']:
            os_type = image['properties']['os_type']

        if kernel_id is None:
            kernel_id = image['properties'].get('kernel_id', None)
        if ramdisk_id is None:
            ramdisk_id = image['properties'].get('ramdisk_id', None)
        # FIXME(sirp): is there a way we can remove null_kernel?
        # No kernel and ramdisk for raw images
        if kernel_id == str(FLAGS.null_kernel):
            kernel_id = None
            ramdisk_id = None
            LOG.debug(_("Creating a raw instance"))
        # Make sure we have access to kernel and ramdisk (if not raw)
        logging.debug("Using Kernel=%s, Ramdisk=%s" %
                       (kernel_id, ramdisk_id))
        if kernel_id:
            self.image_service.show(context, kernel_id)
        if ramdisk_id:
            self.image_service.show(context, ramdisk_id)

        if security_group is None:
            security_group = ['default']
        if not type(security_group) is list:
            security_group = [security_group]

        security_groups = []
        self.ensure_default_security_group(context)
        for security_group_name in security_group:
            group = db.security_group_get_by_name(context,
                                                  context.project_id,
                                                  security_group_name)
            security_groups.append(group['id'])

        if key_data is None and key_name:
            key_pair = db.key_pair_get(context, context.user_id, key_name)
            key_data = key_pair['public_key']

        base_options = {
            'reservation_id': utils.generate_uid('r'),
            'image_id': image_id,
            'kernel_id': kernel_id or '',
            'ramdisk_id': ramdisk_id or '',
            'state': 0,
            'state_description': 'scheduling',
            'user_id': context.user_id,
            'project_id': context.project_id,
            'launch_time': time.strftime('%Y-%m-%dT%H:%M:%SZ', time.gmtime()),
            'instance_type_id': instance_type['id'],
            'memory_mb': instance_type['memory_mb'],
            'vcpus': instance_type['vcpus'],
            'local_gb': instance_type['local_gb'],
            'display_name': display_name,
            'display_description': display_description,
            'user_data': user_data or '',
            'key_name': key_name,
            'key_data': key_data,
            'locked': False,
            'metadata': metadata,
            'availability_zone': availability_zone,
            'os_type': os_type}
        elevated = context.elevated()
        instances = []
        LOG.debug(_("Going to run %s instances..."), num_instances)
        for num in range(num_instances):
            instance = dict(mac_address=utils.generate_mac(),
                            launch_index=num,
                            **base_options)
            instance = self.db.instance_create(context, instance)
            instance_id = instance['id']

            elevated = context.elevated()
            if not security_groups:
                security_groups = []
            for security_group_id in security_groups:
                self.db.instance_add_security_group(elevated,
                                                    instance_id,
                                                    security_group_id)

            # Set sane defaults if not specified
            updates = dict(hostname=self.hostname_factory(instance_id))
            if (not hasattr(instance, 'display_name') or
                    instance.display_name is None):
                updates['display_name'] = "Server %s" % instance_id

            instance = self.update(context, instance_id, **updates)
            instances.append(instance)

            pid = context.project_id
            uid = context.user_id
            LOG.debug(_("Casting to scheduler for %(pid)s/%(uid)s's"
                    " instance %(instance_id)s") % locals())

            # NOTE(sandy): For now we're just going to pass in the
            # instance_type record to the scheduler. In a later phase
            # we'll be ripping this whole for-loop out and deferring the
            # creation of the Instance record. At that point all this will
            # change.
            rpc.cast(context,
                     FLAGS.scheduler_topic,
                     {"method": "run_instance",
                      "args": {"topic": FLAGS.compute_topic,
                               "instance_id": instance_id,
<<<<<<< HEAD
                               "request_spec": {
                                        'instance_type': instance_type,
                                        'filter_driver':
                                            'nova.scheduler.host_filter.'
                                            'InstanceTypeFilter'
                                    },
=======
                               "instance_type": instance_type,
>>>>>>> 3812bb4c
                               "availability_zone": availability_zone,
                               "injected_files": injected_files,
                               "admin_password": admin_password}})

        for group_id in security_groups:
            self.trigger_security_group_members_refresh(elevated, group_id)

        return [dict(x.iteritems()) for x in instances]

    def has_finished_migration(self, context, instance_id):
        """Returns true if an instance has a finished migration."""
        try:
            db.migration_get_by_instance_and_status(context, instance_id,
                    'finished')
            return True
        except exception.NotFound:
            return False

    def ensure_default_security_group(self, context):
        """Ensure that a context has a security group.

        Creates a security group for the security context if it does not
        already exist.

        :param context: the security context

        """
        try:
            db.security_group_get_by_name(context, context.project_id,
                                          'default')
        except exception.NotFound:
            values = {'name': 'default',
                      'description': 'default',
                      'user_id': context.user_id,
                      'project_id': context.project_id}
            db.security_group_create(context, values)

    def trigger_security_group_rules_refresh(self, context, security_group_id):
        """Called when a rule is added to or removed from a security_group."""

        security_group = self.db.security_group_get(context, security_group_id)

        hosts = set()
        for instance in security_group['instances']:
            if instance['host'] is not None:
                hosts.add(instance['host'])

        for host in hosts:
            rpc.cast(context,
                     self.db.queue_get_for(context, FLAGS.compute_topic, host),
                     {"method": "refresh_security_group_rules",
                      "args": {"security_group_id": security_group.id}})

    def trigger_security_group_members_refresh(self, context, group_id):
        """Called when a security group gains a new or loses a member.

        Sends an update request to each compute node for whom this is
        relevant.

        """
        # First, we get the security group rules that reference this group as
        # the grantee..
        security_group_rules = \
                self.db.security_group_rule_get_by_security_group_grantee(
                                                                     context,
                                                                     group_id)

        # ..then we distill the security groups to which they belong..
        security_groups = set()
        for rule in security_group_rules:
            security_group = self.db.security_group_get(
                                                    context,
                                                    rule['parent_group_id'])
            security_groups.add(security_group)

        # ..then we find the instances that are members of these groups..
        instances = set()
        for security_group in security_groups:
            for instance in security_group['instances']:
                instances.add(instance)

        # ...then we find the hosts where they live...
        hosts = set()
        for instance in instances:
            if instance['host']:
                hosts.add(instance['host'])

        # ...and finally we tell these nodes to refresh their view of this
        # particular security group.
        for host in hosts:
            rpc.cast(context,
                     self.db.queue_get_for(context, FLAGS.compute_topic, host),
                     {"method": "refresh_security_group_members",
                      "args": {"security_group_id": group_id}})

    def update(self, context, instance_id, **kwargs):
        """Updates the instance in the datastore.

        :param context: The security context
        :param instance_id: ID of the instance to update
        :param kwargs: All additional keyword args are treated
                       as data fields of the instance to be
                       updated

        :returns: None

        """
        rv = self.db.instance_update(context, instance_id, kwargs)
        return dict(rv.iteritems())

    @scheduler_api.reroute_compute("delete")
    def delete(self, context, instance_id):
        """Terminate an instance."""
        LOG.debug(_("Going to try to terminate %s"), instance_id)
        try:
            instance = self.get(context, instance_id)
        except exception.NotFound:
            LOG.warning(_("Instance %s was not found during terminate"),
                        instance_id)
            raise

        if instance['state_description'] == 'terminating':
            LOG.warning(_("Instance %s is already being terminated"),
                        instance_id)
            return

        if instance['state_description'] == 'migrating':
            LOG.warning(_("Instance %s is being migrated"), instance_id)
            return

        self.update(context,
                    instance['id'],
                    state_description='terminating',
                    state=0,
                    terminated_at=datetime.datetime.utcnow())

        host = instance['host']
        if host:
            self._cast_compute_message('terminate_instance', context,
                    instance_id, host)
        else:
            self.db.instance_destroy(context, instance_id)

    def get(self, context, instance_id):
        """Get a single instance with the given instance_id."""
        rv = self.db.instance_get(context, instance_id)
        return dict(rv.iteritems())

    @scheduler_api.reroute_compute("get")
    def routing_get(self, context, instance_id):
        """A version of get with special routing characteristics.

        Use this method instead of get() if this is the only operation you
        intend to to. It will route to novaclient.get if the instance is not
        found.

        """
        return self.get(context, instance_id)

    def get_all(self, context, project_id=None, reservation_id=None,
                fixed_ip=None):
        """Get all instances filtered by one of the given parameters.

        If there is no filter and the context is an admin, it will retreive
        all instances in the system.

        """
        if reservation_id is not None:
            return self.db.instance_get_all_by_reservation(
                context, reservation_id)

        if fixed_ip is not None:
            return self.db.fixed_ip_get_instance(context, fixed_ip)

        if project_id or not context.is_admin:
            if not context.project:
                return self.db.instance_get_all_by_user(
                    context, context.user_id)

            if project_id is None:
                project_id = context.project_id

            return self.db.instance_get_all_by_project(
                context, project_id)

        return self.db.instance_get_all(context)

    def _cast_compute_message(self, method, context, instance_id, host=None,
                              params=None):
        """Generic handler for RPC casts to compute.

        :param params: Optional dictionary of arguments to be passed to the
                       compute worker

        :returns: None

        """
        if not params:
            params = {}
        if not host:
            instance = self.get(context, instance_id)
            host = instance['host']
        queue = self.db.queue_get_for(context, FLAGS.compute_topic, host)
        params['instance_id'] = instance_id
        kwargs = {'method': method, 'args': params}
        rpc.cast(context, queue, kwargs)

    def _call_compute_message(self, method, context, instance_id, host=None,
                              params=None):
        """Generic handler for RPC calls to compute.

        :param params: Optional dictionary of arguments to be passed to the
                       compute worker

        :returns: Result returned by compute worker
        """
        if not params:
            params = {}
        if not host:
            instance = self.get(context, instance_id)
            host = instance["host"]
        queue = self.db.queue_get_for(context, FLAGS.compute_topic, host)
        params['instance_id'] = instance_id
        kwargs = {'method': method, 'args': params}
        return rpc.call(context, queue, kwargs)

    def _cast_scheduler_message(self, context, args):
        """Generic handler for RPC calls to the scheduler."""
        rpc.cast(context, FLAGS.scheduler_topic, args)

    def _find_host(self, context, instance_id):
        """Find the host associated with an instance."""
        for attempts in xrange(FLAGS.find_host_timeout):
            instance = self.get(context, instance_id)
            host = instance["host"]
            if host:
                return host
            time.sleep(1)
        raise exception.Error(_("Unable to find host for Instance %s")
                                % instance_id)

    def snapshot(self, context, instance_id, name):
        """Snapshot the given instance.

        :returns: A dict containing image metadata

        """
        properties = {'instance_id': str(instance_id),
                      'user_id': str(context.user_id)}
        sent_meta = {'name': name, 'is_public': False,
                     'properties': properties}
        recv_meta = self.image_service.create(context, sent_meta)
        params = {'image_id': recv_meta['id']}
        self._cast_compute_message('snapshot_instance', context, instance_id,
                                   params=params)
        return recv_meta

    def reboot(self, context, instance_id):
        """Reboot the given instance."""
        self._cast_compute_message('reboot_instance', context, instance_id)

    def rebuild(self, context, instance_id, image_id, name=None, metadata=None,
                files_to_inject=None):
        """Rebuild the given instance with the provided metadata."""
        instance = db.api.instance_get(context, instance_id)

        if instance["state"] == power_state.BUILDING:
            msg = _("Instance already building")
            raise exception.BuildInProgress(msg)

        files_to_inject = files_to_inject or []
        self._check_injected_file_quota(context, files_to_inject)

        values = {}
        if metadata is not None:
            self._check_metadata_properties_quota(context, metadata)
            values['metadata'] = metadata
        if name is not None:
            values['display_name'] = name
        self.db.instance_update(context, instance_id, values)

        rebuild_params = {
            "image_id": image_id,
            "injected_files": files_to_inject,
        }

        self._cast_compute_message('rebuild_instance',
                                   context,
                                   instance_id,
                                   params=rebuild_params)

    def revert_resize(self, context, instance_id):
        """Reverts a resize, deleting the 'new' instance in the process."""
        context = context.elevated()
        migration_ref = self.db.migration_get_by_instance_and_status(context,
                instance_id, 'finished')
        if not migration_ref:
            raise exception.MigrationNotFoundByStatus(instance_id=instance_id,
                                                      status='finished')

        params = {'migration_id': migration_ref['id']}
        self._cast_compute_message('revert_resize', context, instance_id,
                migration_ref['dest_compute'], params=params)
        self.db.migration_update(context, migration_ref['id'],
                {'status': 'reverted'})

    def confirm_resize(self, context, instance_id):
        """Confirms a migration/resize and deletes the 'old' instance."""
        context = context.elevated()
        migration_ref = self.db.migration_get_by_instance_and_status(context,
                instance_id, 'finished')
        if not migration_ref:
            raise exception.MigrationNotFoundByStatus(instance_id=instance_id,
                                                      status='finished')
        instance_ref = self.db.instance_get(context, instance_id)
        params = {'migration_id': migration_ref['id']}
        self._cast_compute_message('confirm_resize', context, instance_id,
                migration_ref['source_compute'], params=params)

        self.db.migration_update(context, migration_ref['id'],
                {'status': 'confirmed'})
        self.db.instance_update(context, instance_id,
                {'host': migration_ref['dest_compute'], })

    def resize(self, context, instance_id, flavor_id):
        """Resize a running instance."""
        instance = self.db.instance_get(context, instance_id)
        current_instance_type = instance['instance_type']

        new_instance_type = self.db.instance_type_get_by_flavor_id(
                context, flavor_id)
        current_instance_type_name = current_instance_type['name']
        new_instance_type_name = new_instance_type['name']
        LOG.debug(_("Old instance type %(current_instance_type_name)s, "
                " new instance type %(new_instance_type_name)s") % locals())
        if not new_instance_type:
            raise exception.ApiError(_("Requested flavor %(flavor_id)d "
                    "does not exist") % locals())

        current_memory_mb = current_instance_type['memory_mb']
        new_memory_mb = new_instance_type['memory_mb']
        if current_memory_mb > new_memory_mb:
            raise exception.ApiError(_("Invalid flavor: cannot downsize"
                    "instances"))
        if current_memory_mb == new_memory_mb:
            raise exception.ApiError(_("Invalid flavor: cannot use"
                    "the same flavor. "))

        self._cast_scheduler_message(context,
                    {"method": "prep_resize",
                     "args": {"topic": FLAGS.compute_topic,
                              "instance_id": instance_id,
                              "flavor_id": flavor_id}})

    @scheduler_api.reroute_compute("pause")
    def pause(self, context, instance_id):
        """Pause the given instance."""
        self._cast_compute_message('pause_instance', context, instance_id)

    @scheduler_api.reroute_compute("unpause")
    def unpause(self, context, instance_id):
        """Unpause the given instance."""
        self._cast_compute_message('unpause_instance', context, instance_id)

    @scheduler_api.reroute_compute("diagnostics")
    def get_diagnostics(self, context, instance_id):
        """Retrieve diagnostics for the given instance."""
        return self._call_compute_message("get_diagnostics",
                                          context,
                                          instance_id)

    def get_actions(self, context, instance_id):
        """Retrieve actions for the given instance."""
        return self.db.instance_get_actions(context, instance_id)

    @scheduler_api.reroute_compute("suspend")
    def suspend(self, context, instance_id):
        """Suspend the given instance."""
        self._cast_compute_message('suspend_instance', context, instance_id)

    @scheduler_api.reroute_compute("resume")
    def resume(self, context, instance_id):
        """Resume the given instance."""
        self._cast_compute_message('resume_instance', context, instance_id)

    @scheduler_api.reroute_compute("rescue")
    def rescue(self, context, instance_id):
        """Rescue the given instance."""
        self._cast_compute_message('rescue_instance', context, instance_id)

    @scheduler_api.reroute_compute("unrescue")
    def unrescue(self, context, instance_id):
        """Unrescue the given instance."""
        self._cast_compute_message('unrescue_instance', context, instance_id)

    def set_admin_password(self, context, instance_id, password=None):
        """Set the root/admin password for the given instance."""
        host = self._find_host(context, instance_id)

        rpc.cast(context,
                 self.db.queue_get_for(context, FLAGS.compute_topic, host),
                 {"method": "set_admin_password",
                  "args": {"instance_id": instance_id, "new_pass": password}})

    def inject_file(self, context, instance_id):
        """Write a file to the given instance."""
        self._cast_compute_message('inject_file', context, instance_id)

    def get_ajax_console(self, context, instance_id):
        """Get a url to an AJAX Console."""
        output = self._call_compute_message('get_ajax_console',
                                            context,
                                            instance_id)
        rpc.cast(context, '%s' % FLAGS.ajax_console_proxy_topic,
                 {'method': 'authorize_ajax_console',
                  'args': {'token': output['token'], 'host': output['host'],
                  'port': output['port']}})
        return {'url': '%s/?token=%s' % (FLAGS.ajax_console_proxy_url,
                                         output['token'])}

    def get_vnc_console(self, context, instance_id):
        """Get a url to a VNC Console."""
        instance = self.get(context, instance_id)
        output = self._call_compute_message('get_vnc_console',
                                            context,
                                            instance_id)
        rpc.call(context, '%s' % FLAGS.vncproxy_topic,
                 {'method': 'authorize_vnc_console',
                  'args': {'token': output['token'],
                           'host': output['host'],
                           'port': output['port']}})

        # hostignore and portignore are compatability params for noVNC
        return {'url': '%s/vnc_auto.html?token=%s&host=%s&port=%s' % (
                       FLAGS.vncproxy_url,
                       output['token'],
                       'hostignore',
                       'portignore')}

    def get_console_output(self, context, instance_id):
        """Get console output for an an instance."""
        return self._call_compute_message('get_console_output',
                                          context,
                                          instance_id)

    def lock(self, context, instance_id):
        """Lock the given instance."""
        self._cast_compute_message('lock_instance', context, instance_id)

    def unlock(self, context, instance_id):
        """Unlock the given instance."""
        self._cast_compute_message('unlock_instance', context, instance_id)

    def get_lock(self, context, instance_id):
        """Return the boolean state of given instance's lock."""
        instance = self.get(context, instance_id)
        return instance['locked']

    def reset_network(self, context, instance_id):
        """Reset networking on the instance."""
        self._cast_compute_message('reset_network', context, instance_id)

    def inject_network_info(self, context, instance_id):
        """Inject network info for the instance."""
        self._cast_compute_message('inject_network_info', context, instance_id)

    def attach_volume(self, context, instance_id, volume_id, device):
        """Attach an existing volume to an existing instance."""
        if not re.match("^/dev/[a-z]d[a-z]+$", device):
            raise exception.ApiError(_("Invalid device specified: %s. "
                                     "Example device: /dev/vdb") % device)
        self.volume_api.check_attach(context, volume_id=volume_id)
        instance = self.get(context, instance_id)
        host = instance['host']
        rpc.cast(context,
                 self.db.queue_get_for(context, FLAGS.compute_topic, host),
                 {"method": "attach_volume",
                  "args": {"volume_id": volume_id,
                           "instance_id": instance_id,
                           "mountpoint": device}})

    def detach_volume(self, context, volume_id):
        """Detach a volume from an instance."""
        instance = self.db.volume_get_instance(context.elevated(), volume_id)
        if not instance:
            raise exception.ApiError(_("Volume isn't attached to anything!"))
        self.volume_api.check_detach(context, volume_id=volume_id)
        host = instance['host']
        rpc.cast(context,
                 self.db.queue_get_for(context, FLAGS.compute_topic, host),
                 {"method": "detach_volume",
                  "args": {"instance_id": instance['id'],
                           "volume_id": volume_id}})
        return instance

    def associate_floating_ip(self, context, instance_id, address):
        """Associate a floating ip with an instance."""
        instance = self.get(context, instance_id)
        self.network_api.associate_floating_ip(context,
                                               floating_ip=address,
                                               fixed_ip=instance['fixed_ip'])

    def get_instance_metadata(self, context, instance_id):
        """Get all metadata associated with an instance."""
        rv = self.db.instance_metadata_get(context, instance_id)
        return dict(rv.iteritems())

    def delete_instance_metadata(self, context, instance_id, key):
        """Delete the given metadata item from an instance."""
        self.db.instance_metadata_delete(context, instance_id, key)

    def update_or_create_instance_metadata(self, context, instance_id,
                                            metadata):
        """Updates or creates instance metadata."""
        combined_metadata = self.get_instance_metadata(context, instance_id)
        combined_metadata.update(metadata)
        self._check_metadata_properties_quota(context, combined_metadata)
        self.db.instance_metadata_update_or_create(context, instance_id,
                                                    metadata)<|MERGE_RESOLUTION|>--- conflicted
+++ resolved
@@ -268,16 +268,12 @@
                      {"method": "run_instance",
                       "args": {"topic": FLAGS.compute_topic,
                                "instance_id": instance_id,
-<<<<<<< HEAD
                                "request_spec": {
                                         'instance_type': instance_type,
                                         'filter_driver':
                                             'nova.scheduler.host_filter.'
                                             'InstanceTypeFilter'
                                     },
-=======
-                               "instance_type": instance_type,
->>>>>>> 3812bb4c
                                "availability_zone": availability_zone,
                                "injected_files": injected_files,
                                "admin_password": admin_password}})
