# vim: tabstop=4 shiftwidth=4 softtabstop=4

# Copyright 2010 United States Government as represented by the
# Administrator of the National Aeronautics and Space Administration.
# All Rights Reserved.
#
#    Licensed under the Apache License, Version 2.0 (the "License"); you may
#    not use this file except in compliance with the License. You may obtain
#    a copy of the License at
#
#         http://www.apache.org/licenses/LICENSE-2.0
#
#    Unless required by applicable law or agreed to in writing, software
#    distributed under the License is distributed on an "AS IS" BASIS, WITHOUT
#    WARRANTIES OR CONDITIONS OF ANY KIND, either express or implied. See the
#    License for the specific language governing permissions and limitations
#    under the License.
"""
Utility methods to resize, repartition, and modify disk images.

Includes injection of SSH PGP keys into authorized_keys file.

"""

import os
import tempfile
import time

from nova import context
from nova import db
from nova import exception
from nova import flags
from nova import log as logging
from nova import utils


LOG = logging.getLogger('nova.compute.disk')
FLAGS = flags.FLAGS
flags.DEFINE_integer('minimum_root_size', 1024 * 1024 * 1024 * 10,
                     'minimum size in bytes of root partition')
flags.DEFINE_integer('block_size', 1024 * 1024 * 256,
                     'block_size to use for dd')
<<<<<<< HEAD
flags.DEFINE_string('injected_network_template',
                    utils.abspath('virt/interfaces.template'),
                    'Template file for injected network')
=======
flags.DEFINE_integer('timeout_nbd', 10,
                     'time to wait for a NBD device coming up')
>>>>>>> 3180d5dc


def extend(image, size):
    """Increase image to size"""
    file_size = os.path.getsize(image)
    if file_size >= size:
        return
    utils.execute('truncate -s %s %s' % (size, image))
    # NOTE(vish): attempts to resize filesystem
    utils.execute('e2fsck -fp %s' % image, check_exit_code=False)
    utils.execute('resize2fs %s' % image, check_exit_code=False)


def inject_data(image, key=None, net=None, partition=None, nbd=False):
    """Injects a ssh key and optionally net data into a disk image.

    it will mount the image as a fully partitioned disk and attempt to inject
    into the specified partition number.

    If partition is not specified it mounts the image as a single partition.

    """
    device = _link_device(image, nbd)
    try:
        if not partition is None:
            # create partition
            out, err = utils.execute('sudo kpartx -a %s' % device)
            if err:
                raise exception.Error(_('Failed to load partition: %s') % err)
            mapped_device = '/dev/mapper/%sp%s' % (device.split('/')[-1],
                                                   partition)
        else:
            mapped_device = device

        # We can only loopback mount raw images. If the device isn't there,
        # it's normally because it's a .vmdk or a .vdi etc
        if not os.path.exists(mapped_device):
            raise exception.Error('Mapped device was not found (we can'
                                  ' only inject raw disk images): %s' %
                                  mapped_device)

        # Configure ext2fs so that it doesn't auto-check every N boots
        out, err = utils.execute('sudo tune2fs -c 0 -i 0 %s' % mapped_device)

        tmpdir = tempfile.mkdtemp()
        try:
            # mount loopback to dir
            out, err = utils.execute(
                    'sudo mount %s %s' % (mapped_device, tmpdir))
            if err:
                raise exception.Error(_('Failed to mount filesystem: %s')
                                      % err)

            try:
                inject_data_into_fs(tmpdir, key, net, utils.execute)
            finally:
                # unmount device
                utils.execute('sudo umount %s' % mapped_device)
        finally:
            # remove temporary directory
            utils.execute('rmdir %s' % tmpdir)
            if not partition is None:
                # remove partitions
                utils.execute('sudo kpartx -d %s' % device)
    finally:
        _unlink_device(device, nbd)


def _link_device(image, nbd):
    """Link image to device using loopback or nbd"""
    if nbd:
        device = _allocate_device()
        utils.execute('sudo qemu-nbd -c %s %s' % (device, image))
        # NOTE(vish): this forks into another process, so give it a chance
        #             to set up before continuuing
        for i in xrange(FLAGS.timeout_nbd):
            if os.path.exists("/sys/block/%s/pid" % os.path.basename(device)):
                return device
            time.sleep(1)
        raise exception.Error(_('nbd device %s did not show up') % device)
    else:
        out, err = utils.execute('sudo losetup --find --show %s' % image)
        if err:
            raise exception.Error(_('Could not attach image to loopback: %s')
                                  % err)
        return out.strip()


def _unlink_device(device, nbd):
    """Unlink image from device using loopback or nbd"""
    if nbd:
        utils.execute('sudo qemu-nbd -d %s' % device)
        _free_device(device)
    else:
        utils.execute('sudo losetup --detach %s' % device)


_DEVICES = ['/dev/nbd%s' % i for i in xrange(16)]


def _allocate_device():
    # NOTE(vish): This assumes no other processes are allocating nbd devices.
    #             It may race cause a race condition if multiple
    #             workers are running on a given machine.
    while True:
        if not _DEVICES:
            raise exception.Error(_('No free nbd devices'))
        device = _DEVICES.pop()
        if not os.path.exists("/sys/block/%s/pid" % os.path.basename(device)):
            break
    return device


def _free_device(device):
    _DEVICES.append(device)


def get_injectables(inst):
    key = str(inst['key_data'])
    net = None
    network_ref = db.network_get_by_instance(context.get_admin_context(),
                                             inst['id'])
    if network_ref['injected']:
        admin_context = context.get_admin_context()
        address = db.instance_get_fixed_address(admin_context, inst['id'])
        ra_server = network_ref['ra_server']
        if not ra_server:
            ra_server = "fd00::"
        with open(FLAGS.injected_network_template) as f:
            net = f.read() % {'address': address,
                              'netmask': network_ref['netmask'],
                              'gateway': network_ref['gateway'],
                              'broadcast': network_ref['broadcast'],
                              'dns': network_ref['dns'],
                              'ra_server': ra_server}

    return key, net


def inject_data_into_fs(fs, key, net, execute):
    """Injects data into a filesystem already mounted by the caller.
    Virt connections can call this directly if they mount their fs
    in a different way to inject_data
    """
    if key:
        _inject_key_into_fs(key, fs, execute=execute)
    if net:
        _inject_net_into_fs(net, fs, execute=execute)


def _inject_key_into_fs(key, fs, execute=None):
    """Add the given public ssh key to root's authorized_keys.

    key is an ssh key string.
    fs is the path to the base of the filesystem into which to inject the key.
    """
    sshdir = os.path.join(fs, 'root', '.ssh')
    utils.execute('sudo mkdir -p %s' % sshdir)  # existing dir doesn't matter
    utils.execute('sudo chown root %s' % sshdir)
    utils.execute('sudo chmod 700 %s' % sshdir)
    keyfile = os.path.join(sshdir, 'authorized_keys')
    utils.execute('sudo tee -a %s' % keyfile, '\n' + key.strip() + '\n')


def _inject_net_into_fs(net, fs, execute=None):
    """Inject /etc/network/interfaces into the filesystem rooted at fs.

    net is the contents of /etc/network/interfaces.
    """
    netdir = os.path.join(os.path.join(fs, 'etc'), 'network')
    utils.execute('sudo mkdir -p %s' % netdir)  # existing dir doesn't matter
    utils.execute('sudo chown root:root %s' % netdir)
    utils.execute('sudo chmod 755 %s' % netdir)
    netfile = os.path.join(netdir, 'interfaces')
    utils.execute('sudo tee %s' % netfile, net)<|MERGE_RESOLUTION|>--- conflicted
+++ resolved
@@ -40,14 +40,11 @@
                      'minimum size in bytes of root partition')
 flags.DEFINE_integer('block_size', 1024 * 1024 * 256,
                      'block_size to use for dd')
-<<<<<<< HEAD
 flags.DEFINE_string('injected_network_template',
                     utils.abspath('virt/interfaces.template'),
                     'Template file for injected network')
-=======
 flags.DEFINE_integer('timeout_nbd', 10,
                      'time to wait for a NBD device coming up')
->>>>>>> 3180d5dc
 
 
 def extend(image, size):
