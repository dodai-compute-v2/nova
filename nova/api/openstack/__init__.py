# vim: tabstop=4 shiftwidth=4 softtabstop=4

# Copyright 2010 United States Government as represented by the
# Administrator of the National Aeronautics and Space Administration.
# All Rights Reserved.
#
#    Licensed under the Apache License, Version 2.0 (the "License"); you may
#    not use this file except in compliance with the License. You may obtain
#    a copy of the License at
#
#         http://www.apache.org/licenses/LICENSE-2.0
#
#    Unless required by applicable law or agreed to in writing, software
#    distributed under the License is distributed on an "AS IS" BASIS, WITHOUT
#    WARRANTIES OR CONDITIONS OF ANY KIND, either express or implied. See the
#    License for the specific language governing permissions and limitations
#    under the License.

"""
WSGI middleware for OpenStack API controllers.
"""

import routes
import webob.dec
import webob.exc

from nova import flags
from nova import log as logging
from nova import wsgi
from nova.api.openstack import accounts
from nova.api.openstack import faults
from nova.api.openstack import backup_schedules
from nova.api.openstack import consoles
from nova.api.openstack import flavors
from nova.api.openstack import images
from nova.api.openstack import image_metadata
from nova.api.openstack import limits
from nova.api.openstack import servers
from nova.api.openstack import server_metadata
from nova.api.openstack import shared_ip_groups
from nova.api.openstack import users
from nova.api.openstack import zones


LOG = logging.getLogger('nova.api.openstack')
FLAGS = flags.FLAGS
flags.DEFINE_bool('allow_admin_api',
    False,
    'When True, this API service will accept admin operations.')


class FaultWrapper(wsgi.Middleware):
    """Calls down the middleware stack, making exceptions into faults."""

    @webob.dec.wsgify(RequestClass=wsgi.Request)
    def __call__(self, req):
        try:
            return req.get_response(self.application)
        except Exception as ex:
            LOG.exception(_("Caught error: %s"), unicode(ex))
            exc = webob.exc.HTTPInternalServerError(explanation=unicode(ex))
            return faults.Fault(exc)


class APIRouter(wsgi.Router):
    """
    Routes requests on the OpenStack API to the appropriate controller
    and method.
    """

    @classmethod
    def factory(cls, global_config, **local_config):
        """Simple paste factory, :class:`nova.wsgi.Router` doesn't have one"""
        return cls()

    def __init__(self, ext_mgr=None):
        self.server_members = {}
        mapper = routes.Mapper()
        self._setup_routes(mapper)
        super(APIRouter, self).__init__(mapper)

    def _setup_routes(self, mapper):
        server_members = self.server_members
        server_members['action'] = 'POST'
        if FLAGS.allow_admin_api:
            LOG.debug(_("Including admin operations in API."))

            server_members['pause'] = 'POST'
            server_members['unpause'] = 'POST'
            server_members['diagnostics'] = 'GET'
            server_members['actions'] = 'GET'
            server_members['suspend'] = 'POST'
            server_members['resume'] = 'POST'
            server_members['rescue'] = 'POST'
            server_members['unrescue'] = 'POST'
            server_members['reset_network'] = 'POST'
            server_members['inject_network_info'] = 'POST'

            mapper.resource("zone", "zones", controller=zones.Controller(),
                        collection={'detail': 'GET', 'info': 'GET'}),

            mapper.resource("user", "users", controller=users.Controller(),
                        collection={'detail': 'GET'})

            mapper.resource("account", "accounts",
                            controller=accounts.Controller(),
                            collection={'detail': 'GET'})

        mapper.resource("console", "consoles",
                        controller=consoles.Controller(),
                        parent_resource=dict(member_name='server',
                        collection_name='servers'))

<<<<<<< HEAD
        mapper.resource("shared_ip_group", "shared_ip_groups",
                        collection={'detail': 'GET'},
                        controller=shared_ip_groups.Controller())
=======
        mapper.resource("image", "images", controller=images.Controller(),
                        collection={'detail': 'GET'})
>>>>>>> 6719b9cb

        _limits = limits.LimitsController()
        mapper.resource("limit", "limits", controller=_limits)


class APIRouterV10(APIRouter):
    """Define routes specific to OpenStack API V1.0."""

    def _setup_routes(self, mapper):
        super(APIRouterV10, self)._setup_routes(mapper)
        mapper.resource("server", "servers",
                        controller=servers.ControllerV10(),
                        collection={'detail': 'GET'},
                        member=self.server_members)

        mapper.resource("image", "images",
                        controller=images.ControllerV10(),
                        collection={'detail': 'GET'})

        mapper.resource("flavor", "flavors",
                        controller=flavors.ControllerV10(),
                        collection={'detail': 'GET'})

        mapper.resource("shared_ip_group", "shared_ip_groups",
                        collection={'detail': 'GET'},
                        controller=shared_ip_groups.Controller())

        mapper.resource("backup_schedule", "backup_schedule",
                        controller=backup_schedules.Controller(),
                        parent_resource=dict(member_name='server',
                        collection_name='servers'))


class APIRouterV11(APIRouter):
    """Define routes specific to OpenStack API V1.1."""

    def _setup_routes(self, mapper):
        super(APIRouterV11, self)._setup_routes(mapper)
        mapper.resource("server", "servers",
                        controller=servers.ControllerV11(),
                        collection={'detail': 'GET'},
                        member=self.server_members)

        mapper.resource("image", "images",
                        controller=images.ControllerV11(),
                        collection={'detail': 'GET'})

        mapper.resource("image_meta", "meta",
                        controller=image_metadata.Controller(),
                        parent_resource=dict(member_name='image',
                        collection_name='images'))

        mapper.resource("server_meta", "meta",
                        controller=server_metadata.Controller(),
                        parent_resource=dict(member_name='server',
                        collection_name='servers'))

        mapper.resource("flavor", "flavors",
                        controller=flavors.ControllerV11(),
                        collection={'detail': 'GET'})<|MERGE_RESOLUTION|>--- conflicted
+++ resolved
@@ -111,15 +111,6 @@
                         parent_resource=dict(member_name='server',
                         collection_name='servers'))
 
-<<<<<<< HEAD
-        mapper.resource("shared_ip_group", "shared_ip_groups",
-                        collection={'detail': 'GET'},
-                        controller=shared_ip_groups.Controller())
-=======
-        mapper.resource("image", "images", controller=images.Controller(),
-                        collection={'detail': 'GET'})
->>>>>>> 6719b9cb
-
         _limits = limits.LimitsController()
         mapper.resource("limit", "limits", controller=_limits)
 
