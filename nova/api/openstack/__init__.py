# vim: tabstop=4 shiftwidth=4 softtabstop=4

# Copyright 2010 United States Government as represented by the
# Administrator of the National Aeronautics and Space Administration.
# All Rights Reserved.
#
#    Licensed under the Apache License, Version 2.0 (the "License"); you may
#    not use this file except in compliance with the License. You may obtain
#    a copy of the License at
#
#         http://www.apache.org/licenses/LICENSE-2.0
#
#    Unless required by applicable law or agreed to in writing, software
#    distributed under the License is distributed on an "AS IS" BASIS, WITHOUT
#    WARRANTIES OR CONDITIONS OF ANY KIND, either express or implied. See the
#    License for the specific language governing permissions and limitations
#    under the License.

"""
WSGI middleware for OpenStack API controllers.
"""

import routes
import webob.dec
import webob.exc

from nova import flags
from nova import log as logging
from nova import wsgi as base_wsgi
from nova.api.openstack import accounts
from nova.api.openstack import faults
from nova.api.openstack import backup_schedules
from nova.api.openstack import consoles
from nova.api.openstack import flavors
from nova.api.openstack import images
from nova.api.openstack import image_metadata
from nova.api.openstack import ips
from nova.api.openstack import limits
from nova.api.openstack import servers
from nova.api.openstack import server_metadata
from nova.api.openstack import shared_ip_groups
from nova.api.openstack import users
from nova.api.openstack import versions
from nova.api.openstack import wsgi
from nova.api.openstack import zones


LOG = logging.getLogger('nova.api.openstack')
FLAGS = flags.FLAGS
flags.DEFINE_bool('allow_admin_api',
    False,
    'When True, this API service will accept admin operations.')


class FaultWrapper(base_wsgi.Middleware):
    """Calls down the middleware stack, making exceptions into faults."""

    @webob.dec.wsgify(RequestClass=wsgi.Request)
    def __call__(self, req):
        try:
            return req.get_response(self.application)
        except Exception as ex:
            LOG.exception(_("Caught error: %s"), unicode(ex))
            exc = webob.exc.HTTPInternalServerError(explanation=unicode(ex))
            return faults.Fault(exc)


class APIRouter(base_wsgi.Router):
    """
    Routes requests on the OpenStack API to the appropriate controller
    and method.
    """

    @classmethod
    def factory(cls, global_config, **local_config):
        """Simple paste factory, :class:`nova.wsgi.Router` doesn't have one"""
        return cls()

    def __init__(self, ext_mgr=None):
        self.server_members = {}
        mapper = routes.Mapper()
        self._setup_routes(mapper)
        super(APIRouter, self).__init__(mapper)

    def _setup_routes(self, mapper, version):
        """Routes common to all versions."""

        server_members = self.server_members
        server_members['action'] = 'POST'
        if FLAGS.allow_admin_api:
            LOG.debug(_("Including admin operations in API."))

            server_members['pause'] = 'POST'
            server_members['unpause'] = 'POST'
            server_members['diagnostics'] = 'GET'
            server_members['actions'] = 'GET'
            server_members['suspend'] = 'POST'
            server_members['resume'] = 'POST'
            server_members['rescue'] = 'POST'
            server_members['unrescue'] = 'POST'
            server_members['reset_network'] = 'POST'
            server_members['inject_network_info'] = 'POST'

            mapper.resource("user", "users",
                        controller=users.create_resource(),
                        collection={'detail': 'GET'})

            mapper.resource("account", "accounts",
                            controller=accounts.create_resource(),
                            collection={'detail': 'GET'})

            mapper.resource("zone", "zones",
                        controller=zones.create_resource(version),
                        collection={'detail': 'GET',
                                    'info': 'GET',
                                    'select': 'POST',
                                    'boot': 'POST'})

        mapper.connect("versions", "/", 
                    controller=versions.create_resource(version), 
                    action="detail")

        mapper.resource("console", "consoles",
                    controller=consoles.create_resource(),
                    parent_resource=dict(member_name='server',
                    collection_name='servers'))

        mapper.resource("server", "servers",
                        controller=servers.create_resource(version),
                        collection={'detail': 'GET'},
                        member=self.server_members)

        mapper.resource("ip", "ips", controller=ips.create_resource(version),
                        parent_resource=dict(member_name='server',
                                             collection_name='servers'))

        mapper.resource("image", "images",
                        controller=images.create_resource(version),
                        collection={'detail': 'GET'})

        mapper.resource("limit", "limits",
                        controller=limits.create_resource(version))

        mapper.resource("flavor", "flavors",
                        controller=flavors.create_resource(version),
                        collection={'detail': 'GET'})

        super(APIRouter, self).__init__(mapper)


class APIRouterV10(APIRouter):
    """Define routes specific to OpenStack API V1.0."""

    def _setup_routes(self, mapper):
        super(APIRouterV10, self)._setup_routes(mapper, '1.0')

        mapper.resource("shared_ip_group", "shared_ip_groups",
                        collection={'detail': 'GET'},
                        controller=shared_ip_groups.create_resource())

        mapper.resource("backup_schedule", "backup_schedule",
                        controller=backup_schedules.create_resource(),
                        parent_resource=dict(member_name='server',
                        collection_name='servers'))


class APIRouterV11(APIRouter):
    """Define routes specific to OpenStack API V1.1."""

    def _setup_routes(self, mapper):
        super(APIRouterV11, self)._setup_routes(mapper, '1.1')
<<<<<<< HEAD

        mapper.resource("image_meta", "meta",
                        controller=image_metadata.create_resource(),
=======
        image_metadata_controller = image_metadata.create_resource()
        mapper.resource("image_meta", "metadata",
                        controller=image_metadata_controller,
>>>>>>> 83033f69
                        parent_resource=dict(member_name='image',
                        collection_name='images'))

        mapper.connect("metadata", "/images/{image_id}/metadata",
                       controller=image_metadata_controller,
                       action='update_all',
                       conditions={"method": ['PUT']})

        mapper.resource("server_meta", "meta",
                        controller=server_metadata.create_resource(),
                        parent_resource=dict(member_name='server',
                        collection_name='servers'))<|MERGE_RESOLUTION|>--- conflicted
+++ resolved
@@ -169,15 +169,9 @@
 
     def _setup_routes(self, mapper):
         super(APIRouterV11, self)._setup_routes(mapper, '1.1')
-<<<<<<< HEAD
-
-        mapper.resource("image_meta", "meta",
-                        controller=image_metadata.create_resource(),
-=======
         image_metadata_controller = image_metadata.create_resource()
         mapper.resource("image_meta", "metadata",
                         controller=image_metadata_controller,
->>>>>>> 83033f69
                         parent_resource=dict(member_name='image',
                         collection_name='images'))
 
