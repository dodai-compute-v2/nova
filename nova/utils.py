# vim: tabstop=4 shiftwidth=4 softtabstop=4

# Copyright 2010 United States Government as represented by the
# Administrator of the National Aeronautics and Space Administration.
# Copyright 2011 Justin Santa Barbara
# All Rights Reserved.
#
#    Licensed under the Apache License, Version 2.0 (the "License"); you may
#    not use this file except in compliance with the License. You may obtain
#    a copy of the License at
#
#         http://www.apache.org/licenses/LICENSE-2.0
#
#    Unless required by applicable law or agreed to in writing, software
#    distributed under the License is distributed on an "AS IS" BASIS, WITHOUT
#    WARRANTIES OR CONDITIONS OF ANY KIND, either express or implied. See the
#    License for the specific language governing permissions and limitations
#    under the License.

"""
System-level utilities and helper functions.
"""

import base64
import datetime
import functools
import inspect
import json
import lockfile
import netaddr
import os
import random
import re
import socket
import string
import struct
import sys
import time
import types
from xml.sax import saxutils

from eventlet import event
from eventlet import greenthread
from eventlet.green import subprocess
None
from nova import exception
from nova.exception import ProcessExecutionError
from nova import flags
from nova import log as logging


LOG = logging.getLogger("nova.utils")
TIME_FORMAT = "%Y-%m-%dT%H:%M:%SZ"
FLAGS = flags.FLAGS


def import_class(import_str):
    """Returns a class from a string including module and class"""
    mod_str, _sep, class_str = import_str.rpartition('.')
    try:
        __import__(mod_str)
        return getattr(sys.modules[mod_str], class_str)
    except (ImportError, ValueError, AttributeError), exc:
        LOG.debug(_('Inner Exception: %s'), exc)
        raise exception.NotFound(_('Class %s cannot be found') % class_str)


def import_object(import_str):
    """Returns an object including a module or module and class"""
    try:
        __import__(import_str)
        return sys.modules[import_str]
    except ImportError:
        cls = import_class(import_str)
        return cls()


def vpn_ping(address, port, timeout=0.05, session_id=None):
    """Sends a vpn negotiation packet and returns the server session.

    Returns False on a failure. Basic packet structure is below.

    Client packet (14 bytes)::
     0 1      8 9  13
    +-+--------+-----+
    |x| cli_id |?????|
    +-+--------+-----+
    x = packet identifier 0x38
    cli_id = 64 bit identifier
    ? = unknown, probably flags/padding

    Server packet (26 bytes)::
     0 1      8 9  13 14    21 2225
    +-+--------+-----+--------+----+
    |x| srv_id |?????| cli_id |????|
    +-+--------+-----+--------+----+
    x = packet identifier 0x40
    cli_id = 64 bit identifier
    ? = unknown, probably flags/padding
    bit 9 was 1 and the rest were 0 in testing
    """
    if session_id is None:
        session_id = random.randint(0, 0xffffffffffffffff)
    sock = socket.socket(socket.AF_INET, socket.SOCK_DGRAM)
    data = struct.pack("!BQxxxxxx", 0x38, session_id)
    sock.sendto(data, (address, port))
    sock.settimeout(timeout)
    try:
        received = sock.recv(2048)
    except socket.timeout:
        return False
    finally:
        sock.close()
    fmt = "!BQxxxxxQxxxx"
    if len(received) != struct.calcsize(fmt):
        print struct.calcsize(fmt)
        return False
    (identifier, server_sess, client_sess) = struct.unpack(fmt, received)
    if identifier == 0x40 and client_sess == session_id:
        return server_sess


def fetchfile(url, target):
    LOG.debug(_("Fetching %s") % url)
#    c = pycurl.Curl()
#    fp = open(target, "wb")
#    c.setopt(c.URL, url)
#    c.setopt(c.WRITEDATA, fp)
#    c.perform()
#    c.close()
#    fp.close()
    execute("curl", "--fail", url, "-o", target)


def execute(*cmd, **kwargs):
    process_input = kwargs.get('process_input', None)
    addl_env = kwargs.get('addl_env', None)
    check_exit_code = kwargs.get('check_exit_code', 0)
    stdin = kwargs.get('stdin', subprocess.PIPE)
    stdout = kwargs.get('stdout', subprocess.PIPE)
    stderr = kwargs.get('stderr', subprocess.PIPE)
    cmd = map(str, cmd)

<<<<<<< HEAD
def execute(cmd, process_input=None, addl_env=None, check_exit_code=True,
            attempts=1):
    while attempts > 0:
        attempts -= 1
        try:
            LOG.debug(_("Running cmd (subprocess): %s"), cmd)
            env = os.environ.copy()
            if addl_env:
                env.update(addl_env)
            obj = subprocess.Popen(cmd, shell=True, stdin=subprocess.PIPE,
                stdout=subprocess.PIPE, stderr=subprocess.PIPE, env=env)
            result = None
            if process_input != None:
                result = obj.communicate(process_input)
            else:
                result = obj.communicate()
            obj.stdin.close()
            if obj.returncode:
                LOG.debug(_("Result was %s") % obj.returncode)
                if check_exit_code and obj.returncode != 0:
                    (stdout, stderr) = result
                    raise ProcessExecutionError(exit_code=obj.returncode,
                                                stdout=stdout,
                                                stderr=stderr,
                                                cmd=cmd)
            # NOTE(termie): this appears to be necessary to let the subprocess
            #               call clean something up in between calls, without
            #               it two execute calls in a row hangs the second one
            greenthread.sleep(0)
            return result
        except ProcessExecutionError:
            if not attempts:
                raise
            else:
                LOG.debug(_("%r failed. Retrying."), cmd)
                greenthread.sleep(random.randint(20, 200) / 100.0)
=======
    LOG.debug(_("Running cmd (subprocess): %s"), ' '.join(cmd))
    env = os.environ.copy()
    if addl_env:
        env.update(addl_env)
    obj = subprocess.Popen(cmd, stdin=stdin,
            stdout=stdout, stderr=stderr, env=env)
    result = None
    if process_input != None:
        result = obj.communicate(process_input)
    else:
        result = obj.communicate()
    obj.stdin.close()
    if obj.returncode:
        LOG.debug(_("Result was %s") % obj.returncode)
        if type(check_exit_code) == types.IntType \
                and obj.returncode != check_exit_code:
            (stdout, stderr) = result
            raise ProcessExecutionError(exit_code=obj.returncode,
                                        stdout=stdout,
                                        stderr=stderr,
                                        cmd=' '.join(cmd))
    # NOTE(termie): this appears to be necessary to let the subprocess call
    #               clean something up in between calls, without it two
    #               execute calls in a row hangs the second one
    greenthread.sleep(0)
    return result
>>>>>>> 97983b77


def ssh_execute(ssh, cmd, process_input=None,
                addl_env=None, check_exit_code=True):
    LOG.debug(_("Running cmd (SSH): %s"), ' '.join(cmd))
    if addl_env:
        raise exception.Error("Environment not supported over SSH")

    if process_input:
        # This is (probably) fixable if we need it...
        raise exception.Error("process_input not supported over SSH")

    stdin_stream, stdout_stream, stderr_stream = ssh.exec_command(cmd)
    channel = stdout_stream.channel

    #stdin.write('process_input would go here')
    #stdin.flush()

    # NOTE(justinsb): This seems suspicious...
    # ...other SSH clients have buffering issues with this approach
    stdout = stdout_stream.read()
    stderr = stderr_stream.read()
    stdin_stream.close()

    exit_status = channel.recv_exit_status()

    # exit_status == -1 if no exit code was returned
    if exit_status != -1:
        LOG.debug(_("Result was %s") % exit_status)
        if check_exit_code and exit_status != 0:
            raise exception.ProcessExecutionError(exit_code=exit_status,
                                                  stdout=stdout,
                                                  stderr=stderr,
                                                  cmd=' '.join(cmd))

    return (stdout, stderr)


def abspath(s):
    return os.path.join(os.path.dirname(__file__), s)


def novadir():
    import nova
    return os.path.abspath(nova.__file__).split('nova/__init__.pyc')[0]


def default_flagfile(filename='nova.conf'):
    for arg in sys.argv:
        if arg.find('flagfile') != -1:
            break
    else:
        if not os.path.isabs(filename):
            # turn relative filename into an absolute path
            script_dir = os.path.dirname(inspect.stack()[-1][1])
            filename = os.path.abspath(os.path.join(script_dir, filename))
        if os.path.exists(filename):
            flagfile = ['--flagfile=%s' % filename]
            sys.argv = sys.argv[:1] + flagfile + sys.argv[1:]


def debug(arg):
    LOG.debug(_('debug in callback: %s'), arg)
    return arg


def runthis(prompt, *cmd, **kwargs):
    LOG.debug(_("Running %s"), (" ".join(cmd)))
    rv, err = execute(*cmd, **kwargs)


def generate_uid(topic, size=8):
    characters = '01234567890abcdefghijklmnopqrstuvwxyz'
    choices = [random.choice(characters) for x in xrange(size)]
    return '%s-%s' % (topic, ''.join(choices))


def generate_mac():
    mac = [0x02, 0x16, 0x3e,
           random.randint(0x00, 0x7f),
           random.randint(0x00, 0xff),
           random.randint(0x00, 0xff)]
    return ':'.join(map(lambda x: "%02x" % x, mac))


def generate_password(length=20):
    """Generate a random sequence of letters and digits
    to be used as a password. Note that this is not intended
    to represent the ultimate in security.
    """
    chrs = string.letters + string.digits
    return "".join([random.choice(chrs) for i in xrange(length)])


def last_octet(address):
    return int(address.split(".")[-1])


def  get_my_linklocal(interface):
    try:
        if_str = execute("ip", "-f", "inet6", "-o", "addr", "show", interface)
        condition = "\s+inet6\s+([0-9a-f:]+)/\d+\s+scope\s+link"
        links = [re.search(condition, x) for x in if_str[0].split('\n')]
        address = [w.group(1) for w in links if w is not None]
        if address[0] is not None:
            return address[0]
        else:
            raise exception.Error(_("Link Local address is not found.:%s")
                                  % if_str)
    except Exception as ex:
        raise exception.Error(_("Couldn't get Link Local IP of %(interface)s"
                " :%(ex)s") % locals())


def to_global_ipv6(prefix, mac):
    mac64 = netaddr.EUI(mac).eui64().words
    int_addr = int(''.join(['%02x' % i for i in mac64]), 16)
    mac64_addr = netaddr.IPAddress(int_addr)
    maskIP = netaddr.IPNetwork(prefix).ip
    return (mac64_addr ^ netaddr.IPAddress('::0200:0:0:0') | maskIP).format()


def to_mac(ipv6_address):
    address = netaddr.IPAddress(ipv6_address)
    mask1 = netaddr.IPAddress("::ffff:ffff:ffff:ffff")
    mask2 = netaddr.IPAddress("::0200:0:0:0")
    mac64 = netaddr.EUI(int(address & mask1 ^ mask2)).words
    return ":".join(["%02x" % i for i in mac64[0:3] + mac64[5:8]])


def utcnow():
    """Overridable version of datetime.datetime.utcnow."""
    if utcnow.override_time:
        return utcnow.override_time
    return datetime.datetime.utcnow()


utcnow.override_time = None


def utcnow_ts():
    """Timestamp version of our utcnow function."""
    return time.mktime(utcnow().timetuple())


def set_time_override(override_time=datetime.datetime.utcnow()):
    """Override utils.utcnow to return a constant time."""
    utcnow.override_time = override_time


def advance_time_delta(timedelta):
    """Advance overriden time using a datetime.timedelta."""
    assert(not utcnow.override_time is None)
    utcnow.override_time += timedelta


def advance_time_seconds(seconds):
    """Advance overriden time by seconds."""
    advance_time_delta(datetime.timedelta(0, seconds))


def clear_time_override():
    """Remove the overridden time."""
    utcnow.override_time = None


def isotime(at=None):
    """Returns iso formatted utcnow."""
    if not at:
        at = utcnow()
    return at.strftime(TIME_FORMAT)


def parse_isotime(timestr):
    """Turn an iso formatted time back into a datetime"""
    return datetime.datetime.strptime(timestr, TIME_FORMAT)


def parse_mailmap(mailmap='.mailmap'):
    mapping = {}
    if os.path.exists(mailmap):
        fp = open(mailmap, 'r')
        for l in fp:
            l = l.strip()
            if not l.startswith('#') and ' ' in l:
                canonical_email, alias = l.split(' ')
                mapping[alias] = canonical_email
    return mapping


def str_dict_replace(s, mapping):
    for s1, s2 in mapping.iteritems():
        s = s.replace(s1, s2)
    return s


class LazyPluggable(object):
    """A pluggable backend loaded lazily based on some value."""

    def __init__(self, pivot, **backends):
        self.__backends = backends
        self.__pivot = pivot
        self.__backend = None

    def __get_backend(self):
        if not self.__backend:
            backend_name = self.__pivot.value
            if backend_name not in self.__backends:
                raise exception.Error(_('Invalid backend: %s') % backend_name)

            backend = self.__backends[backend_name]
            if type(backend) == type(tuple()):
                name = backend[0]
                fromlist = backend[1]
            else:
                name = backend
                fromlist = backend

            self.__backend = __import__(name, None, None, fromlist)
            LOG.debug(_('backend %s'), self.__backend)
        return self.__backend

    def __getattr__(self, key):
        backend = self.__get_backend()
        return getattr(backend, key)


class LoopingCallDone(Exception):
    """The poll-function passed to LoopingCall can raise this exception to
    break out of the loop normally. This is somewhat analogous to
    StopIteration.

    An optional return-value can be included as the argument to the exception;
    this return-value will be returned by LoopingCall.wait()
    """

    def __init__(self, retvalue=True):
        """:param retvalue: Value that LoopingCall.wait() should return"""
        self.retvalue = retvalue


class LoopingCall(object):
    def __init__(self, f=None, *args, **kw):
        self.args = args
        self.kw = kw
        self.f = f
        self._running = False

    def start(self, interval, now=True):
        self._running = True
        done = event.Event()

        def _inner():
            if not now:
                greenthread.sleep(interval)
            try:
                while self._running:
                    self.f(*self.args, **self.kw)
                    greenthread.sleep(interval)
            except LoopingCallDone, e:
                self.stop()
                done.send(e.retvalue)
            except Exception:
                logging.exception('in looping call')
                done.send_exception(*sys.exc_info())
                return
            else:
                done.send(True)

        self.done = done

        greenthread.spawn(_inner)
        return self.done

    def stop(self):
        self._running = False

    def wait(self):
        return self.done.wait()


def xhtml_escape(value):
    """Escapes a string so it is valid within XML or XHTML.

    Code is directly from the utf8 function in
    http://github.com/facebook/tornado/blob/master/tornado/escape.py

    """
    return saxutils.escape(value, {'"': "&quot;"})


def utf8(value):
    """Try to turn a string into utf-8 if possible.

    Code is directly from the utf8 function in
    http://github.com/facebook/tornado/blob/master/tornado/escape.py

    """
    if isinstance(value, unicode):
        return value.encode("utf-8")
    assert isinstance(value, str)
    return value


def to_primitive(value):
    if type(value) is type([]) or type(value) is type((None,)):
        o = []
        for v in value:
            o.append(to_primitive(v))
        return o
    elif type(value) is type({}):
        o = {}
        for k, v in value.iteritems():
            o[k] = to_primitive(v)
        return o
    elif isinstance(value, datetime.datetime):
        return str(value)
    elif hasattr(value, 'iteritems'):
        return to_primitive(dict(value.iteritems()))
    elif hasattr(value, '__iter__'):
        return to_primitive(list(value))
    else:
        return value


def dumps(value):
    try:
        return json.dumps(value)
    except TypeError:
        pass
    return json.dumps(to_primitive(value))


def loads(s):
    return json.loads(s)


def synchronized(name):
    def wrap(f):
        @functools.wraps(f)
        def inner(*args, **kwargs):
            lock = lockfile.FileLock(os.path.join(FLAGS.lock_path,
                                                  'nova-%s.lock' % name))
            with lock:
                return f(*args, **kwargs)
        return inner
    return wrap


def ensure_b64_encoding(val):
    """Safety method to ensure that values expected to be base64-encoded
    actually are. If they are, the value is returned unchanged. Otherwise,
    the encoded value is returned.
    """
    try:
        dummy = base64.decode(val)
        return val
    except TypeError:
        return base64.b64encode(val)


def get_from_path(items, path):
    """ Returns a list of items matching the specified path.  Takes an
    XPath-like expression e.g. prop1/prop2/prop3, and for each item in items,
    looks up items[prop1][prop2][prop3].  Like XPath, if any of the
    intermediate results are lists it will treat each list item individually.
    A 'None' in items or any child expressions will be ignored, this function
    will not throw because of None (anywhere) in items.  The returned list
    will contain no None values."""

    if path is None:
        raise exception.Error("Invalid mini_xpath")

    (first_token, sep, remainder) = path.partition("/")

    if first_token == "":
        raise exception.Error("Invalid mini_xpath")

    results = []

    if items is None:
        return results

    if not isinstance(items, types.ListType):
        # Wrap single objects in a list
        items = [items]

    for item in items:
        if item is None:
            continue
        get_method = getattr(item, "get", None)
        if get_method is None:
            continue
        child = get_method(first_token)
        if child is None:
            continue
        if isinstance(child, types.ListType):
            # Flatten intermediate lists
            for x in child:
                results.append(x)
        else:
            results.append(child)

    if not sep:
        # No more tokens
        return results
    else:
        return get_from_path(results, remainder)<|MERGE_RESOLUTION|>--- conflicted
+++ resolved
@@ -139,20 +139,18 @@
     stdin = kwargs.get('stdin', subprocess.PIPE)
     stdout = kwargs.get('stdout', subprocess.PIPE)
     stderr = kwargs.get('stderr', subprocess.PIPE)
+    attempts = kwargs.get('attempts', 1)
     cmd = map(str, cmd)
 
-<<<<<<< HEAD
-def execute(cmd, process_input=None, addl_env=None, check_exit_code=True,
-            attempts=1):
     while attempts > 0:
         attempts -= 1
         try:
-            LOG.debug(_("Running cmd (subprocess): %s"), cmd)
+            LOG.debug(_("Running cmd (subprocess): %s"), ' '.join(cmd))
             env = os.environ.copy()
             if addl_env:
                 env.update(addl_env)
-            obj = subprocess.Popen(cmd, shell=True, stdin=subprocess.PIPE,
-                stdout=subprocess.PIPE, stderr=subprocess.PIPE, env=env)
+            obj = subprocess.Popen(cmd, stdin=stdin,
+                    stdout=stdout, stderr=stderr, env=env)
             result = None
             if process_input != None:
                 result = obj.communicate(process_input)
@@ -161,15 +159,16 @@
             obj.stdin.close()
             if obj.returncode:
                 LOG.debug(_("Result was %s") % obj.returncode)
-                if check_exit_code and obj.returncode != 0:
+                if type(check_exit_code) == types.IntType \
+                        and obj.returncode != check_exit_code:
                     (stdout, stderr) = result
                     raise ProcessExecutionError(exit_code=obj.returncode,
                                                 stdout=stdout,
                                                 stderr=stderr,
-                                                cmd=cmd)
-            # NOTE(termie): this appears to be necessary to let the subprocess
-            #               call clean something up in between calls, without
-            #               it two execute calls in a row hangs the second one
+                                                cmd=' '.join(cmd))
+            # NOTE(termie): this appears to be necessary to let the subprocess call
+            #               clean something up in between calls, without it two
+            #               execute calls in a row hangs the second one
             greenthread.sleep(0)
             return result
         except ProcessExecutionError:
@@ -178,34 +177,6 @@
             else:
                 LOG.debug(_("%r failed. Retrying."), cmd)
                 greenthread.sleep(random.randint(20, 200) / 100.0)
-=======
-    LOG.debug(_("Running cmd (subprocess): %s"), ' '.join(cmd))
-    env = os.environ.copy()
-    if addl_env:
-        env.update(addl_env)
-    obj = subprocess.Popen(cmd, stdin=stdin,
-            stdout=stdout, stderr=stderr, env=env)
-    result = None
-    if process_input != None:
-        result = obj.communicate(process_input)
-    else:
-        result = obj.communicate()
-    obj.stdin.close()
-    if obj.returncode:
-        LOG.debug(_("Result was %s") % obj.returncode)
-        if type(check_exit_code) == types.IntType \
-                and obj.returncode != check_exit_code:
-            (stdout, stderr) = result
-            raise ProcessExecutionError(exit_code=obj.returncode,
-                                        stdout=stdout,
-                                        stderr=stderr,
-                                        cmd=' '.join(cmd))
-    # NOTE(termie): this appears to be necessary to let the subprocess call
-    #               clean something up in between calls, without it two
-    #               execute calls in a row hangs the second one
-    greenthread.sleep(0)
-    return result
->>>>>>> 97983b77
 
 
 def ssh_execute(ssh, cmd, process_input=None,
