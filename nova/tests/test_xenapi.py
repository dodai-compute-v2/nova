# vim: tabstop=4 shiftwidth=4 softtabstop=4

#    Copyright (c) 2010 Citrix Systems, Inc.
#
#    Licensed under the Apache License, Version 2.0 (the "License"); you may
#    not use this file except in compliance with the License. You may obtain
#    a copy of the License at
#
#         http://www.apache.org/licenses/LICENSE-2.0
#
#    Unless required by applicable law or agreed to in writing, software
#    distributed under the License is distributed on an "AS IS" BASIS, WITHOUT
#    WARRANTIES OR CONDITIONS OF ANY KIND, either express or implied. See the
#    License for the specific language governing permissions and limitations
#    under the License.

"""
Test suite for XenAPI
"""

<<<<<<< HEAD
import os
import re
=======
import functools
>>>>>>> 3fb5da95
import stubout
import ast

from nova import db
from nova import context
from nova import flags
from nova import log as logging
from nova import test
from nova import utils
from nova.auth import manager
from nova.compute import instance_types
from nova.compute import power_state
from nova.virt import xenapi_conn
from nova.virt.xenapi import fake as xenapi_fake
from nova.virt.xenapi import volume_utils
from nova.virt.xenapi import vm_utils
from nova.virt.xenapi.vmops import SimpleDH
from nova.virt.xenapi.vmops import VMOps
from nova.tests.db import fakes as db_fakes
from nova.tests.xenapi import stubs
from nova.tests.glance import stubs as glance_stubs
from nova.tests import fake_utils

LOG = logging.getLogger('nova.tests.test_xenapi')

FLAGS = flags.FLAGS


def stub_vm_utils_with_vdi_attached_here(function, should_return=True):
    """
    vm_utils.with_vdi_attached_here needs to be stubbed out because it
    calls down to the filesystem to attach a vdi. This provides a
    decorator to handle that.
    """
    @functools.wraps(function)
    def decorated_function(self, *args, **kwargs):
        orig_with_vdi_attached_here = vm_utils.with_vdi_attached_here
        vm_utils.with_vdi_attached_here = lambda *x: should_return
        function(self, *args, **kwargs)
        vm_utils.with_vdi_attached_here = orig_with_vdi_attached_here
    return decorated_function


class XenAPIVolumeTestCase(test.TestCase):
    """
    Unit tests for Volume operations
    """
    def setUp(self):
        super(XenAPIVolumeTestCase, self).setUp()
        self.stubs = stubout.StubOutForTesting()
        self.context = context.RequestContext('fake', 'fake', False)
        FLAGS.target_host = '127.0.0.1'
        FLAGS.xenapi_connection_url = 'test_url'
        FLAGS.xenapi_connection_password = 'test_pass'
        db_fakes.stub_out_db_instance_api(self.stubs)
        #db_fakes.stub_out_db_network_api(self.stubs)
        stubs.stub_out_get_target(self.stubs)
        xenapi_fake.reset()
        self.values = {'id': 1,
                  'project_id': 'fake',
                  'user_id': 'fake',
                  'image_id': 1,
                  'kernel_id': 2,
                  'ramdisk_id': 3,
                  'instance_type': 'm1.large',
                  'mac_address': 'aa:bb:cc:dd:ee:ff',
                  'os_type': 'linux'
                  }

    def _create_volume(self, size='0'):
        """Create a volume object."""
        vol = {}
        vol['size'] = size
        vol['user_id'] = 'fake'
        vol['project_id'] = 'fake'
        vol['host'] = 'localhost'
        vol['availability_zone'] = FLAGS.storage_availability_zone
        vol['status'] = "creating"
        vol['attach_status'] = "detached"
        return db.volume_create(self.context, vol)

    def test_create_iscsi_storage(self):
        """ This shows how to test helper classes' methods """
        stubs.stubout_session(self.stubs, stubs.FakeSessionForVolumeTests)
        session = xenapi_conn.XenAPISession('test_url', 'root', 'test_pass')
        helper = volume_utils.VolumeHelper
        helper.XenAPI = session.get_imported_xenapi()
        vol = self._create_volume()
        info = helper.parse_volume_info(vol['id'], '/dev/sdc')
        label = 'SR-%s' % vol['id']
        description = 'Test-SR'
        sr_ref = helper.create_iscsi_storage(session, info, label, description)
        srs = xenapi_fake.get_all('SR')
        self.assertEqual(sr_ref, srs[0])
        db.volume_destroy(context.get_admin_context(), vol['id'])

    def test_parse_volume_info_raise_exception(self):
        """ This shows how to test helper classes' methods """
        stubs.stubout_session(self.stubs, stubs.FakeSessionForVolumeTests)
        session = xenapi_conn.XenAPISession('test_url', 'root', 'test_pass')
        helper = volume_utils.VolumeHelper
        helper.XenAPI = session.get_imported_xenapi()
        vol = self._create_volume()
        # oops, wrong mount point!
        self.assertRaises(volume_utils.StorageError,
                          helper.parse_volume_info,
                          vol['id'],
                          '/dev/sd')
        db.volume_destroy(context.get_admin_context(), vol['id'])

    def test_attach_volume(self):
        """ This shows how to test Ops classes' methods """
        stubs.stubout_session(self.stubs, stubs.FakeSessionForVolumeTests)
        conn = xenapi_conn.get_connection(False)
        volume = self._create_volume()
        instance = db.instance_create(self.context, self.values)
        vm = xenapi_fake.create_vm(instance.name, 'Running')
        result = conn.attach_volume(instance.name, volume['id'], '/dev/sdc')

        def check():
            # check that the VM has a VBD attached to it
            # Get XenAPI record for VBD
            vbds = xenapi_fake.get_all('VBD')
            vbd = xenapi_fake.get_record('VBD', vbds[0])
            vm_ref = vbd['VM']
            self.assertEqual(vm_ref, vm)

        check()

    def test_attach_volume_raise_exception(self):
        """ This shows how to test when exceptions are raised """
        stubs.stubout_session(self.stubs,
                              stubs.FakeSessionForVolumeFailedTests)
        conn = xenapi_conn.get_connection(False)
        volume = self._create_volume()
        instance = db.instance_create(self.context, self.values)
        xenapi_fake.create_vm(instance.name, 'Running')
        self.assertRaises(Exception,
                          conn.attach_volume,
                          instance.name,
                          volume['id'],
                          '/dev/sdc')

    def tearDown(self):
        super(XenAPIVolumeTestCase, self).tearDown()
        self.stubs.UnsetAll()


def reset_network(*args):
    pass


class XenAPIVMTestCase(test.TestCase):
    """
    Unit tests for VM operations
    """
    def setUp(self):
        super(XenAPIVMTestCase, self).setUp()
        self.manager = manager.AuthManager()
        self.user = self.manager.create_user('fake', 'fake', 'fake',
                                             admin=True)
        self.project = self.manager.create_project('fake', 'fake', 'fake')
        self.network = utils.import_object(FLAGS.network_manager)
        self.stubs = stubout.StubOutForTesting()
        self.flags(xenapi_connection_url='test_url',
                   xenapi_connection_password='test_pass',
                   instance_name_template='%d')
        xenapi_fake.reset()
        xenapi_fake.create_local_srs()
        db_fakes.stub_out_db_instance_api(self.stubs)
        xenapi_fake.create_network('fake', FLAGS.flat_network_bridge)
        stubs.stubout_session(self.stubs, stubs.FakeSessionForVMTests)
        stubs.stubout_get_this_vm_uuid(self.stubs)
        stubs.stubout_stream_disk(self.stubs)
        stubs.stubout_is_vdi_pv(self.stubs)
        self.stubs.Set(VMOps, 'reset_network', reset_network)
        glance_stubs.stubout_glance_client(self.stubs,
                                           glance_stubs.FakeGlance)
        fake_utils.stub_out_utils_execute(self.stubs)
        self.context = context.RequestContext('fake', 'fake', False)
        self.conn = xenapi_conn.get_connection(False)

    def test_list_instances_0(self):
        instances = self.conn.list_instances()
        self.assertEquals(instances, [])

    def test_get_diagnostics(self):
        instance = self._create_instance()
        self.conn.get_diagnostics(instance)

    def test_instance_snapshot(self):
        stubs.stubout_instance_snapshot(self.stubs)
        instance = self._create_instance()

        name = "MySnapshot"
        template_vm_ref = self.conn.snapshot(instance, name)

        def ensure_vm_was_torn_down():
            vm_labels = []
            for vm_ref in xenapi_fake.get_all('VM'):
                vm_rec = xenapi_fake.get_record('VM', vm_ref)
                if not vm_rec["is_control_domain"]:
                    vm_labels.append(vm_rec["name_label"])

            self.assertEquals(vm_labels, ['1'])

        def ensure_vbd_was_torn_down():
            vbd_labels = []
            for vbd_ref in xenapi_fake.get_all('VBD'):
                vbd_rec = xenapi_fake.get_record('VBD', vbd_ref)
                vbd_labels.append(vbd_rec["vm_name_label"])

            self.assertEquals(vbd_labels, ['1'])

        def ensure_vdi_was_torn_down():
            for vdi_ref in xenapi_fake.get_all('VDI'):
                vdi_rec = xenapi_fake.get_record('VDI', vdi_ref)
                name_label = vdi_rec["name_label"]
                self.assert_(not name_label.endswith('snapshot'))

        def check():
            ensure_vm_was_torn_down()
            ensure_vbd_was_torn_down()
            ensure_vdi_was_torn_down()

        check()

<<<<<<< HEAD
    def check_vm_record(self, conn, check_injection=False):
=======
    def create_vm_record(self, conn, os_type):
>>>>>>> 3fb5da95
        instances = conn.list_instances()
        self.assertEquals(instances, ['1'])

        # Get Nova record for VM
        vm_info = conn.get_info('1')
       # Get XenAPI record for VM
        vms = [(ref, rec) for ref, rec
               in xenapi_fake.get_all_records('VM').iteritems()
               if not rec['is_control_domain']]
<<<<<<< HEAD
        vm_ref, vm = vms[0]
=======
        vm = vms[0]
        self.vm_info = vm_info
        self.vm = vm
>>>>>>> 3fb5da95

    def check_vm_record(self, conn):
        # Check that m1.large above turned into the right thing.
        instance_type = db.instance_type_get_by_name(conn, 'm1.large')
        mem_kib = long(instance_type['memory_mb']) << 10
        mem_bytes = str(mem_kib << 10)
        vcpus = instance_type['vcpus']
        self.assertEquals(self.vm_info['max_mem'], mem_kib)
        self.assertEquals(self.vm_info['mem'], mem_kib)
        self.assertEquals(self.vm['memory_static_max'], mem_bytes)
        self.assertEquals(self.vm['memory_dynamic_max'], mem_bytes)
        self.assertEquals(self.vm['memory_dynamic_min'], mem_bytes)
        self.assertEquals(self.vm['VCPUs_max'], str(vcpus))
        self.assertEquals(self.vm['VCPUs_at_startup'], str(vcpus))

        # Check that the VM is running according to Nova
        self.assertEquals(self.vm_info['state'], power_state.RUNNING)

        # Check that the VM is running according to XenAPI.
        self.assertEquals(self.vm['power_state'], 'Running')

    def check_vm_params_for_windows(self):
        self.assertEquals(self.vm['platform']['nx'], 'true')
        self.assertEquals(self.vm['HVM_boot_params'], {'order': 'dc'})
        self.assertEquals(self.vm['HVM_boot_policy'], 'BIOS order')

        # check that these are not set
        self.assertEquals(self.vm['PV_args'], '')
        self.assertEquals(self.vm['PV_bootloader'], '')
        self.assertEquals(self.vm['PV_kernel'], '')
        self.assertEquals(self.vm['PV_ramdisk'], '')

    def check_vm_params_for_linux(self):
        self.assertEquals(self.vm['platform']['nx'], 'false')
        self.assertEquals(self.vm['PV_args'], 'clocksource=jiffies')
        self.assertEquals(self.vm['PV_bootloader'], 'pygrub')

        # check that these are not set
        self.assertEquals(self.vm['PV_kernel'], '')
        self.assertEquals(self.vm['PV_ramdisk'], '')
        self.assertEquals(self.vm['HVM_boot_params'], {})
        self.assertEquals(self.vm['HVM_boot_policy'], '')

    def check_vm_params_for_linux_with_external_kernel(self):
        self.assertEquals(self.vm['platform']['nx'], 'false')
        self.assertEquals(self.vm['PV_args'], 'root=/dev/xvda1')
        self.assertNotEquals(self.vm['PV_kernel'], '')
        self.assertNotEquals(self.vm['PV_ramdisk'], '')

        # check that these are not set
        self.assertEquals(self.vm['HVM_boot_params'], {})
        self.assertEquals(self.vm['HVM_boot_policy'], '')

        if check_injection:
            session = xenapi_conn.XenAPISession('fake', 'fake', 'fake')
            xenstore_data = session.call_xenapi('VM.get_xenstore_data', vm_ref)
            key = 'vm-data/networking/aabbccddeeff'
            xenstore_value = xenstore_data[key]
            tcpip_data = ast.literal_eval(xenstore_value)
            self.assertEquals(tcpip_data, {
                'label': 'test_network',
                'broadcast': '10.0.0.255',
                'ips': [{'ip': '10.0.0.3',
                         'netmask':'255.255.255.0',
                         'enabled':'1'}],
                'ip6s': [{'ip': '',
                          'netmask': '',
                          'enabled': '1',
                          'gateway': ''}],
                'mac': 'aa:bb:cc:dd:ee:ff',
                'dns': ['10.0.0.2'],
                'gateway': '10.0.0.1'})

    def _test_spawn(self, image_id, kernel_id, ramdisk_id,
<<<<<<< HEAD
        instance_type="m1.large", check_injection=False):
        stubs.stubout_loopingcall_start(self.stubs)
        values = {'id': 1,
=======
                    instance_type="m1.large", os_type="linux"):
        stubs.stubout_session(self.stubs, stubs.FakeSessionForVMTests)
        values = {'name': 1,
                  'id': 1,
>>>>>>> 3fb5da95
                  'project_id': self.project.id,
                  'user_id': self.user.id,
                  'image_id': image_id,
                  'kernel_id': kernel_id,
                  'ramdisk_id': ramdisk_id,
                  'instance_type': instance_type,
                  'mac_address': 'aa:bb:cc:dd:ee:ff',
                  'os_type': os_type
                  }
<<<<<<< HEAD
        instance = db.instance_create(self.context, values)
        self.conn.spawn(instance)
        self.check_vm_record(self.conn, check_injection=check_injection)
=======
        conn = xenapi_conn.get_connection(False)
        instance = db.instance_create(values)
        conn.spawn(instance)
        self.create_vm_record(conn, os_type)
        self.check_vm_record(conn)
>>>>>>> 3fb5da95

    def test_spawn_not_enough_memory(self):
        FLAGS.xenapi_image_service = 'glance'
        self.assertRaises(Exception,
                          self._test_spawn,
                          1, 2, 3, "m1.xlarge")

    def test_spawn_raw_objectstore(self):
        FLAGS.xenapi_image_service = 'objectstore'
        self._test_spawn(1, None, None)

    def test_spawn_objectstore(self):
        FLAGS.xenapi_image_service = 'objectstore'
        self._test_spawn(1, 2, 3)

    @stub_vm_utils_with_vdi_attached_here
    def test_spawn_raw_glance(self):
        FLAGS.xenapi_image_service = 'glance'
        self._test_spawn(glance_stubs.FakeGlance.IMAGE_RAW, None, None)
        self.check_vm_params_for_linux()

    def test_spawn_vhd_glance_linux(self):
        FLAGS.xenapi_image_service = 'glance'
        self._test_spawn(glance_stubs.FakeGlance.IMAGE_VHD, None, None,
                         os_type="linux")
        self.check_vm_params_for_linux()

    def test_spawn_vhd_glance_windows(self):
        FLAGS.xenapi_image_service = 'glance'
        self._test_spawn(glance_stubs.FakeGlance.IMAGE_VHD, None, None,
                         os_type="windows")
        self.check_vm_params_for_windows()

    def test_spawn_glance(self):
        FLAGS.xenapi_image_service = 'glance'
        self._test_spawn(glance_stubs.FakeGlance.IMAGE_MACHINE,
                         glance_stubs.FakeGlance.IMAGE_KERNEL,
                         glance_stubs.FakeGlance.IMAGE_RAMDISK)
        self.check_vm_params_for_linux_with_external_kernel()

    def test_spawn_netinject_file(self):
        FLAGS.xenapi_image_service = 'glance'
        db_fakes.stub_out_db_instance_api(self.stubs, injected=True)

        self._tee_executed = False

        def _tee_handler(cmd, **kwargs):
            input = kwargs.get('process_input', None)
            self.assertNotEqual(input, None)
            config = [line.strip() for line in input.split("\n")]
            # Find the start of eth0 configuration and check it
            index = config.index('auto eth0')
            self.assertEquals(config[index + 1:index + 8], [
                'iface eth0 inet static',
                'address 10.0.0.3',
                'netmask 255.255.255.0',
                'broadcast 10.0.0.255',
                'gateway 10.0.0.1',
                'dns-nameservers 10.0.0.2',
                ''])
            self._tee_executed = True
            return '', ''

        fake_utils.fake_execute_set_repliers([
            # Capture the sudo tee .../etc/network/interfaces command
            (r'(sudo\s+)?tee.*interfaces', _tee_handler),
        ])
        FLAGS.xenapi_image_service = 'glance'
        self._test_spawn(glance_stubs.FakeGlance.IMAGE_MACHINE,
                         glance_stubs.FakeGlance.IMAGE_KERNEL,
                         glance_stubs.FakeGlance.IMAGE_RAMDISK,
                         check_injection=True)
        self.assertTrue(self._tee_executed)

    def test_spawn_netinject_xenstore(self):
        FLAGS.xenapi_image_service = 'glance'
        db_fakes.stub_out_db_instance_api(self.stubs, injected=True)

        self._tee_executed = False

        def _mount_handler(cmd, *ignore_args, **ignore_kwargs):
            # When mounting, create real files under the mountpoint to simulate
            # files in the mounted filesystem

            # RegExp extracts the path of the mountpoint
            cmd_str = ' '.join(cmd)
            match = re.match(r'(sudo\s+)?mount[^"]*"[^"]*"\s+"([^"]*)"',
                             cmd_str)
            self._tmpdir = match.group(2)
            LOG.debug(_('Creating files in %s to simulate guest agent' %
                self._tmpdir))
            os.makedirs(os.path.join(self._tmpdir, 'usr', 'sbin'))
            # Touch the file using open
            open(os.path.join(self._tmpdir, 'usr', 'sbin',
                'xe-update-networking'), 'w').close()
            return '', ''

        def _umount_handler(cmd, *ignore_args, **ignore_kwargs):
            # Umount would normall make files in the m,ounted filesystem
            # disappear, so do that here
            LOG.debug(_('Removing simulated guest agent files in %s' %
                self._tmpdir))
            os.remove(os.path.join(self._tmpdir, 'usr', 'sbin',
                'xe-update-networking'))
            os.rmdir(os.path.join(self._tmpdir, 'usr', 'sbin'))
            os.rmdir(os.path.join(self._tmpdir, 'usr'))
            return '', ''

        def _tee_handler(cmd, *ignore_args, **ignore_kwargs):
            self._tee_executed = True
            return '', ''

        fake_utils.fake_execute_set_repliers([
            (r'(sudo\s+)?mount', _mount_handler),
            (r'(sudo\s+)?umount', _umount_handler),
            (r'(sudo\s+)?tee.*interfaces', _tee_handler)])
        self._test_spawn(1, 2, 3, check_injection=True)

        # tee must not run in this case, where an injection-capable
        # guest agent is detected
        self.assertFalse(self._tee_executed)

    def tearDown(self):
        super(XenAPIVMTestCase, self).tearDown()
        self.manager.delete_project(self.project)
        self.manager.delete_user(self.user)
        self.vm_info = None
        self.vm = None
        self.stubs.UnsetAll()

    def _create_instance(self):
        """Creates and spawns a test instance"""
        stubs.stubout_loopingcall_start(self.stubs)
        values = {
            'id': 1,
            'project_id': self.project.id,
            'user_id': self.user.id,
            'image_id': 1,
            'kernel_id': 2,
            'ramdisk_id': 3,
            'instance_type': 'm1.large',
<<<<<<< HEAD
            'mac_address': 'aa:bb:cc:dd:ee:ff'}
        instance = db.instance_create(self.context, values)
=======
            'mac_address': 'aa:bb:cc:dd:ee:ff',
            'os_type': 'linux'}
        instance = db.instance_create(values)
>>>>>>> 3fb5da95
        self.conn.spawn(instance)
        return instance


class XenAPIDiffieHellmanTestCase(test.TestCase):
    """
    Unit tests for Diffie-Hellman code
    """
    def setUp(self):
        super(XenAPIDiffieHellmanTestCase, self).setUp()
        self.alice = SimpleDH()
        self.bob = SimpleDH()

    def test_shared(self):
        alice_pub = self.alice.get_public()
        bob_pub = self.bob.get_public()
        alice_shared = self.alice.compute_shared(bob_pub)
        bob_shared = self.bob.compute_shared(alice_pub)
        self.assertEquals(alice_shared, bob_shared)

    def test_encryption(self):
        msg = "This is a top-secret message"
        enc = self.alice.encrypt(msg)
        dec = self.bob.decrypt(enc)
        self.assertEquals(dec, msg)

    def tearDown(self):
        super(XenAPIDiffieHellmanTestCase, self).tearDown()


class XenAPIMigrateInstance(test.TestCase):
    """
    Unit test for verifying migration-related actions
    """

    def setUp(self):
        super(XenAPIMigrateInstance, self).setUp()
        self.stubs = stubout.StubOutForTesting()
        FLAGS.target_host = '127.0.0.1'
        FLAGS.xenapi_connection_url = 'test_url'
        FLAGS.xenapi_connection_password = 'test_pass'
        db_fakes.stub_out_db_instance_api(self.stubs)
        stubs.stub_out_get_target(self.stubs)
        xenapi_fake.reset()
        xenapi_fake.create_network('fake', FLAGS.flat_network_bridge)
        self.manager = manager.AuthManager()
        self.user = self.manager.create_user('fake', 'fake', 'fake',
                                             admin=True)
        self.project = self.manager.create_project('fake', 'fake', 'fake')
        self.context = context.RequestContext('fake', 'fake', False)
        self.values = {'id': 1,
                  'project_id': self.project.id,
                  'user_id': self.user.id,
                  'image_id': 1,
                  'kernel_id': None,
                  'ramdisk_id': None,
                  'instance_type': 'm1.large',
                  'mac_address': 'aa:bb:cc:dd:ee:ff',
                  'os_type': 'linux'
                  }
        stubs.stub_out_migration_methods(self.stubs)
        stubs.stubout_get_this_vm_uuid(self.stubs)
        glance_stubs.stubout_glance_client(self.stubs,
                                           glance_stubs.FakeGlance)

    def tearDown(self):
        super(XenAPIMigrateInstance, self).tearDown()
        self.manager.delete_project(self.project)
        self.manager.delete_user(self.user)
        self.stubs.UnsetAll()

    def test_migrate_disk_and_power_off(self):
        instance = db.instance_create(self.context, self.values)
        stubs.stubout_session(self.stubs, stubs.FakeSessionForMigrationTests)
        conn = xenapi_conn.get_connection(False)
        conn.migrate_disk_and_power_off(instance, '127.0.0.1')

    def test_finish_resize(self):
        instance = db.instance_create(self.context, self.values)
        stubs.stubout_session(self.stubs, stubs.FakeSessionForMigrationTests)
        stubs.stubout_loopingcall_start(self.stubs)
        conn = xenapi_conn.get_connection(False)
        conn.finish_resize(instance, dict(base_copy='hurr', cow='durr'))


class XenAPIDetermineDiskImageTestCase(test.TestCase):
    """
    Unit tests for code that detects the ImageType
    """
    def setUp(self):
        super(XenAPIDetermineDiskImageTestCase, self).setUp()
        glance_stubs.stubout_glance_client(self.stubs,
                                           glance_stubs.FakeGlance)

        class FakeInstance(object):
            pass

        self.fake_instance = FakeInstance()
        self.fake_instance.id = 42
        self.fake_instance.os_type = 'linux'

    def assert_disk_type(self, disk_type):
        dt = vm_utils.VMHelper.determine_disk_image_type(
            self.fake_instance)
        self.assertEqual(disk_type, dt)

    def test_instance_disk(self):
        """
        If a kernel is specified then the image type is DISK (aka machine)
        """
        FLAGS.xenapi_image_service = 'objectstore'
        self.fake_instance.image_id = glance_stubs.FakeGlance.IMAGE_MACHINE
        self.fake_instance.kernel_id = glance_stubs.FakeGlance.IMAGE_KERNEL
        self.assert_disk_type(vm_utils.ImageType.DISK)

    def test_instance_disk_raw(self):
        """
        If the kernel isn't specified, and we're not using Glance, then
        DISK_RAW is assumed.
        """
        FLAGS.xenapi_image_service = 'objectstore'
        self.fake_instance.image_id = glance_stubs.FakeGlance.IMAGE_RAW
        self.fake_instance.kernel_id = None
        self.assert_disk_type(vm_utils.ImageType.DISK_RAW)

    def test_glance_disk_raw(self):
        """
        If we're using Glance, then defer to the image_type field, which in
        this case will be 'raw'.
        """
        FLAGS.xenapi_image_service = 'glance'
        self.fake_instance.image_id = glance_stubs.FakeGlance.IMAGE_RAW
        self.fake_instance.kernel_id = None
        self.assert_disk_type(vm_utils.ImageType.DISK_RAW)

    def test_glance_disk_vhd(self):
        """
        If we're using Glance, then defer to the image_type field, which in
        this case will be 'vhd'.
        """
        FLAGS.xenapi_image_service = 'glance'
        self.fake_instance.image_id = glance_stubs.FakeGlance.IMAGE_VHD
        self.fake_instance.kernel_id = None
        self.assert_disk_type(vm_utils.ImageType.DISK_VHD)<|MERGE_RESOLUTION|>--- conflicted
+++ resolved
@@ -18,12 +18,9 @@
 Test suite for XenAPI
 """
 
-<<<<<<< HEAD
+import functools
 import os
 import re
-=======
-import functools
->>>>>>> 3fb5da95
 import stubout
 import ast
 
@@ -90,7 +87,7 @@
                   'ramdisk_id': 3,
                   'instance_type': 'm1.large',
                   'mac_address': 'aa:bb:cc:dd:ee:ff',
-                  'os_type': 'linux'
+                  'os_type': 'linux',
                   }
 
     def _create_volume(self, size='0'):
@@ -251,34 +248,27 @@
 
         check()
 
-<<<<<<< HEAD
-    def check_vm_record(self, conn, check_injection=False):
-=======
     def create_vm_record(self, conn, os_type):
->>>>>>> 3fb5da95
         instances = conn.list_instances()
         self.assertEquals(instances, ['1'])
 
         # Get Nova record for VM
-        vm_info = conn.get_info('1')
-       # Get XenAPI record for VM
-        vms = [(ref, rec) for ref, rec
+        vm_info = conn.get_info(1)
+        # Get XenAPI record for VM
+        vms = [rec for ref, rec
                in xenapi_fake.get_all_records('VM').iteritems()
                if not rec['is_control_domain']]
-<<<<<<< HEAD
-        vm_ref, vm = vms[0]
-=======
         vm = vms[0]
         self.vm_info = vm_info
         self.vm = vm
->>>>>>> 3fb5da95
-
-    def check_vm_record(self, conn):
+
+    def check_vm_record(self, conn, check_injection=False):
         # Check that m1.large above turned into the right thing.
         instance_type = db.instance_type_get_by_name(conn, 'm1.large')
         mem_kib = long(instance_type['memory_mb']) << 10
         mem_bytes = str(mem_kib << 10)
         vcpus = instance_type['vcpus']
+        LOG.debug("VM:%s", self.vm)
         self.assertEquals(self.vm_info['max_mem'], mem_kib)
         self.assertEquals(self.vm_info['mem'], mem_kib)
         self.assertEquals(self.vm['memory_static_max'], mem_bytes)
@@ -293,41 +283,8 @@
         # Check that the VM is running according to XenAPI.
         self.assertEquals(self.vm['power_state'], 'Running')
 
-    def check_vm_params_for_windows(self):
-        self.assertEquals(self.vm['platform']['nx'], 'true')
-        self.assertEquals(self.vm['HVM_boot_params'], {'order': 'dc'})
-        self.assertEquals(self.vm['HVM_boot_policy'], 'BIOS order')
-
-        # check that these are not set
-        self.assertEquals(self.vm['PV_args'], '')
-        self.assertEquals(self.vm['PV_bootloader'], '')
-        self.assertEquals(self.vm['PV_kernel'], '')
-        self.assertEquals(self.vm['PV_ramdisk'], '')
-
-    def check_vm_params_for_linux(self):
-        self.assertEquals(self.vm['platform']['nx'], 'false')
-        self.assertEquals(self.vm['PV_args'], 'clocksource=jiffies')
-        self.assertEquals(self.vm['PV_bootloader'], 'pygrub')
-
-        # check that these are not set
-        self.assertEquals(self.vm['PV_kernel'], '')
-        self.assertEquals(self.vm['PV_ramdisk'], '')
-        self.assertEquals(self.vm['HVM_boot_params'], {})
-        self.assertEquals(self.vm['HVM_boot_policy'], '')
-
-    def check_vm_params_for_linux_with_external_kernel(self):
-        self.assertEquals(self.vm['platform']['nx'], 'false')
-        self.assertEquals(self.vm['PV_args'], 'root=/dev/xvda1')
-        self.assertNotEquals(self.vm['PV_kernel'], '')
-        self.assertNotEquals(self.vm['PV_ramdisk'], '')
-
-        # check that these are not set
-        self.assertEquals(self.vm['HVM_boot_params'], {})
-        self.assertEquals(self.vm['HVM_boot_policy'], '')
-
         if check_injection:
-            session = xenapi_conn.XenAPISession('fake', 'fake', 'fake')
-            xenstore_data = session.call_xenapi('VM.get_xenstore_data', vm_ref)
+            xenstore_data = self.vm['xenstore_data']
             key = 'vm-data/networking/aabbccddeeff'
             xenstore_value = xenstore_data[key]
             tcpip_data = ast.literal_eval(xenstore_value)
@@ -345,17 +302,42 @@
                 'dns': ['10.0.0.2'],
                 'gateway': '10.0.0.1'})
 
+    def check_vm_params_for_windows(self):
+        self.assertEquals(self.vm['platform']['nx'], 'true')
+        self.assertEquals(self.vm['HVM_boot_params'], {'order': 'dc'})
+        self.assertEquals(self.vm['HVM_boot_policy'], 'BIOS order')
+
+        # check that these are not set
+        self.assertEquals(self.vm['PV_args'], '')
+        self.assertEquals(self.vm['PV_bootloader'], '')
+        self.assertEquals(self.vm['PV_kernel'], '')
+        self.assertEquals(self.vm['PV_ramdisk'], '')
+
+    def check_vm_params_for_linux(self):
+        self.assertEquals(self.vm['platform']['nx'], 'false')
+        self.assertEquals(self.vm['PV_args'], 'clocksource=jiffies')
+        self.assertEquals(self.vm['PV_bootloader'], 'pygrub')
+
+        # check that these are not set
+        self.assertEquals(self.vm['PV_kernel'], '')
+        self.assertEquals(self.vm['PV_ramdisk'], '')
+        self.assertEquals(self.vm['HVM_boot_params'], {})
+        self.assertEquals(self.vm['HVM_boot_policy'], '')
+
+    def check_vm_params_for_linux_with_external_kernel(self):
+        self.assertEquals(self.vm['platform']['nx'], 'false')
+        self.assertEquals(self.vm['PV_args'], 'root=/dev/xvda1')
+        self.assertNotEquals(self.vm['PV_kernel'], '')
+        self.assertNotEquals(self.vm['PV_ramdisk'], '')
+
+        # check that these are not set
+        self.assertEquals(self.vm['HVM_boot_params'], {})
+        self.assertEquals(self.vm['HVM_boot_policy'], '')
+
     def _test_spawn(self, image_id, kernel_id, ramdisk_id,
-<<<<<<< HEAD
-        instance_type="m1.large", check_injection=False):
+        instance_type="m1.large", os_type="linux", check_injection=False):
         stubs.stubout_loopingcall_start(self.stubs)
         values = {'id': 1,
-=======
-                    instance_type="m1.large", os_type="linux"):
-        stubs.stubout_session(self.stubs, stubs.FakeSessionForVMTests)
-        values = {'name': 1,
-                  'id': 1,
->>>>>>> 3fb5da95
                   'project_id': self.project.id,
                   'user_id': self.user.id,
                   'image_id': image_id,
@@ -363,19 +345,12 @@
                   'ramdisk_id': ramdisk_id,
                   'instance_type': instance_type,
                   'mac_address': 'aa:bb:cc:dd:ee:ff',
-                  'os_type': os_type
+                  'os_type': os_type,
                   }
-<<<<<<< HEAD
         instance = db.instance_create(self.context, values)
         self.conn.spawn(instance)
-        self.check_vm_record(self.conn, check_injection=check_injection)
-=======
-        conn = xenapi_conn.get_connection(False)
-        instance = db.instance_create(values)
-        conn.spawn(instance)
-        self.create_vm_record(conn, os_type)
-        self.check_vm_record(conn)
->>>>>>> 3fb5da95
+        self.create_vm_record(self.conn, os_type)
+        self.check_vm_record(self.conn, check_injection)
 
     def test_spawn_not_enough_memory(self):
         FLAGS.xenapi_image_service = 'glance'
@@ -517,14 +492,9 @@
             'kernel_id': 2,
             'ramdisk_id': 3,
             'instance_type': 'm1.large',
-<<<<<<< HEAD
-            'mac_address': 'aa:bb:cc:dd:ee:ff'}
-        instance = db.instance_create(self.context, values)
-=======
             'mac_address': 'aa:bb:cc:dd:ee:ff',
             'os_type': 'linux'}
-        instance = db.instance_create(values)
->>>>>>> 3fb5da95
+        instance = db.instance_create(self.context, values)
         self.conn.spawn(instance)
         return instance
 
@@ -583,7 +553,7 @@
                   'ramdisk_id': None,
                   'instance_type': 'm1.large',
                   'mac_address': 'aa:bb:cc:dd:ee:ff',
-                  'os_type': 'linux'
+                  'os_type': 'linux',
                   }
         stubs.stub_out_migration_methods(self.stubs)
         stubs.stubout_get_this_vm_uuid(self.stubs)
