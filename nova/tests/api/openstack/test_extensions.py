--- conflicted
+++ resolved
@@ -96,15 +96,9 @@
         data = json.loads(response.body)
         names = [x['name'] for x in data['extensions']]
         names.sort()
-<<<<<<< HEAD
         self.assertEqual(names, ["Createserverext", "FlavorExtraSpecs",
-                                 "Floating_ips", "Fox In Socks", "Hosts",
-                                 "Multinic", "Volumes"])
-=======
-        self.assertEqual(names, ["FlavorExtraSpecs", "Floating_ips",
-            "Fox In Socks", "Hosts", "Keypairs", "Multinic", "SecurityGroups",
-            "Volumes"])
->>>>>>> 069056b7
+            "Floating_ips", "Fox In Socks", "Hosts", "Keypairs", "Multinic",
+            "SecurityGroups", "Volumes"])
 
         # Make sure that at least Fox in Sox is correct.
         (fox_ext,) = [
@@ -151,11 +145,7 @@
 
         # Make sure we have all the extensions.
         exts = root.findall('{0}extension'.format(NS))
-<<<<<<< HEAD
-        self.assertEqual(len(exts), 7)
-=======
-        self.assertEqual(len(exts), 8)
->>>>>>> 069056b7
+        self.assertEqual(len(exts), 9)
 
         # Make sure that at least Fox in Sox is correct.
         (fox_ext,) = [x for x in exts if x.get('alias') == 'FOXNSOX']
