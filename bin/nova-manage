--- conflicted
+++ resolved
@@ -551,18 +551,7 @@
         if not bridge_interface:
             bridge_interface = FLAGS.flat_interface or FLAGS.vlan_interface
         net_manager = utils.import_object(FLAGS.network_manager)
-<<<<<<< HEAD
-        net_manager.create_networks(context.get_admin_context(),
-                                    cidr=fixed_range,
-                                    num_networks=int(num_networks),
-                                    network_size=int(network_size),
-                                    vlan_start=int(vlan_start),
-                                    vpn_start=int(vpn_start),
-                                    cidr_v6=fixed_range_v6,
-                                    label=label,
-                                    bridge=flat_network_bridge,
-                                    bridge_interface=bridge_interface)
-=======
+
         try:
             net_manager.create_networks(context.get_admin_context(),
                                         cidr=fixed_range,
@@ -571,11 +560,12 @@
                                         vlan_start=int(vlan_start),
                                         vpn_start=int(vpn_start),
                                         cidr_v6=fixed_range_v6,
-                                        label=label)
+                                        label=label,
+                                        bridge=flat_network_bridge,
+                                        bridge_interface=bridge_interface)
         except ValueError, e:
             print e
             raise e
->>>>>>> 330b3feb
 
     def list(self):
         """List all created networks"""
