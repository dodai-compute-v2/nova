#!/usr/bin/env python
# vim: tabstop=4 shiftwidth=4 softtabstop=4

# Copyright 2010 United States Government as represented by the
# Administrator of the National Aeronautics and Space Administration.
# All Rights Reserved.
#
#    Licensed under the Apache License, Version 2.0 (the "License"); you may
#    not use this file except in compliance with the License. You may obtain
#    a copy of the License at
#
#         http://www.apache.org/licenses/LICENSE-2.0
#
#    Unless required by applicable law or agreed to in writing, software
#    distributed under the License is distributed on an "AS IS" BASIS, WITHOUT
#    WARRANTIES OR CONDITIONS OF ANY KIND, either express or implied. See the
#    License for the specific language governing permissions and limitations
#    under the License.

# Interactive shell based on Django:
#
# Copyright (c) 2005, the Lawrence Journal-World
# All rights reserved.
#
# Redistribution and use in source and binary forms, with or without
# modification, are permitted provided that the following conditions are met:
#
#     1. Redistributions of source code must retain the above copyright notice,
#        this list of conditions and the following disclaimer.
#
#     2. Redistributions in binary form must reproduce the above copyright
#        notice, this list of conditions and the following disclaimer in the
#        documentation and/or other materials provided with the distribution.
#
#     3. Neither the name of Django nor the names of its contributors may be
#        used to endorse or promote products derived from this software without
#        specific prior written permission.
#
# THIS SOFTWARE IS PROVIDED BY THE COPYRIGHT HOLDERS AND CONTRIBUTORS
# "AS IS" AND ANY EXPRESS OR IMPLIED WARRANTIES, INCLUDING, BUT NOT
# LIMITED TO, THE IMPLIED WARRANTIES OF MERCHANTABILITY AND FITNESS FOR
# A PARTICULAR PURPOSE ARE DISCLAIMED. IN NO EVENT SHALL THE COPYRIGHT
# OWNER OR CONTRIBUTORS BE LIABLE FOR ANY DIRECT, INDIRECT, INCIDENTAL,
# SPECIAL, EXEMPLARY, OR CONSEQUENTIAL DAMAGES (INCLUDING, BUT NOT
# LIMITED TO, PROCUREMENT OF SUBSTITUTE GOODS OR SERVICES; LOSS OF USE,
# DATA, OR PROFITS; OR BUSINESS INTERRUPTION) HOWEVER CAUSED AND ON ANY
# THEORY OF LIABILITY, WHETHER IN CONTRACT, STRICT LIABILITY, OR TORT
# (INCLUDING NEGLIGENCE OR OTHERWISE) ARISING IN ANY WAY OUT OF THE USE
# OF THIS SOFTWARE, EVEN IF ADVISED OF THE POSSIBILITY OF SUCH DAMAGE.


"""
  CLI interface for nova management.
"""

import datetime
import gettext
import os
import re
import sys
import time

import IPy

# If ../nova/__init__.py exists, add ../ to Python search path, so that
# it will override what happens to be installed in /usr/(local/)lib/python...
possible_topdir = os.path.normpath(os.path.join(os.path.abspath(sys.argv[0]),
                                   os.pardir,
                                   os.pardir))
if os.path.exists(os.path.join(possible_topdir, 'nova', '__init__.py')):
    sys.path.insert(0, possible_topdir)

gettext.install('nova', unicode=1)

from nova import context
from nova import crypto
from nova import db
from nova import exception
from nova import flags
from nova import log as logging
from nova import quota
from nova import rpc
from nova import utils
from nova.api.ec2.cloud import ec2_id_to_id
from nova.auth import manager
from nova.cloudpipe import pipelib
from nova.db import migration


logging.basicConfig()
FLAGS = flags.FLAGS
flags.DECLARE('fixed_range', 'nova.network.manager')
flags.DECLARE('num_networks', 'nova.network.manager')
flags.DECLARE('network_size', 'nova.network.manager')
flags.DECLARE('vlan_start', 'nova.network.manager')
flags.DECLARE('vpn_start', 'nova.network.manager')
flags.DECLARE('fixed_range_v6', 'nova.network.manager')


def param2id(object_id):
    """Helper function to convert various id types to internal id.
    args: [object_id], e.g. 'vol-0000000a' or 'volume-0000000a' or '10'
    """
    if '-' in object_id:
        return ec2_id_to_id(object_id)
    else:
        return int(object_id)


class VpnCommands(object):
    """Class for managing VPNs."""

    def __init__(self):
        self.manager = manager.AuthManager()
        self.pipe = pipelib.CloudPipe()

    def list(self, project=None):
        """Print a listing of the VPN data for one or all projects.

        args: [project=all]"""
        print "%-12s\t" % 'project',
        print "%-20s\t" % 'ip:port',
        print "%-20s\t" % 'private_ip',
        print "%s" % 'state'
        if project:
            projects = [self.manager.get_project(project)]
        else:
            projects = self.manager.get_projects()
            # NOTE(vish): This hits the database a lot.  We could optimize
            #             by getting all networks in one query and all vpns
            #             in aother query, then doing lookups by project
        for project in projects:
            print "%-12s\t" % project.name,
            ipport = "%s:%s" % (project.vpn_ip, project.vpn_port)
            print "%-20s\t" % ipport,
            ctxt = context.get_admin_context()
            vpn = db.instance_get_project_vpn(ctxt, project.id)
            if vpn:
                address = None
                state = 'down'
                if vpn.get('fixed_ip', None):
                    address = vpn['fixed_ip']['address']
                if project.vpn_ip and utils.vpn_ping(project.vpn_ip,
                                                     project.vpn_port):
                    state = 'up'
                print address,
                print vpn['host'],
                print vpn['ec2_id'],
                print vpn['state_description'],
                print state
            else:
                print None

    def spawn(self):
        """Run all VPNs."""
        for p in reversed(self.manager.get_projects()):
            if not self._vpn_for(p.id):
                print 'spawning %s' % p.id
                self.pipe.launch_vpn_instance(p.id)
                time.sleep(10)

    def run(self, project_id):
        """Start the VPN for a given project."""
        self.pipe.launch_vpn_instance(project_id)

    def change(self, project_id, ip, port):
        """Change the ip and port for a vpn.

        args: project, ip, port"""
        project = self.manager.get_project(project_id)
        if not project:
            print 'No project %s' % (project_id)
            return
        admin = context.get_admin_context()
        network_ref = db.project_get_network(admin, project_id)
        db.network_update(admin,
                          network_ref['id'],
                          {'vpn_public_address': ip,
                           'vpn_public_port': int(port)})


class ShellCommands(object):
    def bpython(self):
        """Runs a bpython shell.

        Falls back to Ipython/python shell if unavailable"""
        self.run('bpython')

    def ipython(self):
        """Runs an Ipython shell.

        Falls back to Python shell if unavailable"""
        self.run('ipython')

    def python(self):
        """Runs a python shell.

        Falls back to Python shell if unavailable"""
        self.run('python')

    def run(self, shell=None):
        """Runs a Python interactive interpreter.

        args: [shell=bpython]"""
        if not shell:
            shell = 'bpython'

        if shell == 'bpython':
            try:
                import bpython
                bpython.embed()
            except ImportError:
                shell = 'ipython'
        if shell == 'ipython':
            try:
                import IPython
                # Explicitly pass an empty list as arguments, because
                # otherwise IPython would use sys.argv from this script.
                shell = IPython.Shell.IPShell(argv=[])
                shell.mainloop()
            except ImportError:
                shell = 'python'

        if shell == 'python':
            import code
            try:
                # Try activating rlcompleter, because it's handy.
                import readline
            except ImportError:
                pass
            else:
                # We don't have to wrap the following import in a 'try',
                # because we already know 'readline' was imported successfully.
                import rlcompleter
                readline.parse_and_bind("tab:complete")
            code.interact()

    def script(self, path):
        """Runs the script from the specifed path with flags set properly.
        arguments: path"""
        exec(compile(open(path).read(), path, 'exec'), locals(), globals())


class RoleCommands(object):
    """Class for managing roles."""

    def __init__(self):
        self.manager = manager.AuthManager()

    def add(self, user, role, project=None):
        """adds role to user
        if project is specified, adds project specific role
        arguments: user, role [project]"""
        self.manager.add_role(user, role, project)

    def has(self, user, role, project=None):
        """checks to see if user has role
        if project is specified, returns True if user has
        the global role and the project role
        arguments: user, role [project]"""
        print self.manager.has_role(user, role, project)

    def remove(self, user, role, project=None):
        """removes role from user
        if project is specified, removes project specific role
        arguments: user, role [project]"""
        self.manager.remove_role(user, role, project)


class UserCommands(object):
    """Class for managing users."""

    @staticmethod
    def _print_export(user):
        """Print export variables to use with API."""
        print 'export EC2_ACCESS_KEY=%s' % user.access
        print 'export EC2_SECRET_KEY=%s' % user.secret

    def __init__(self):
        self.manager = manager.AuthManager()

    def admin(self, name, access=None, secret=None):
        """creates a new admin and prints exports
        arguments: name [access] [secret]"""
        user = self.manager.create_user(name, access, secret, True)
        self._print_export(user)

    def create(self, name, access=None, secret=None):
        """creates a new user and prints exports
        arguments: name [access] [secret]"""
        user = self.manager.create_user(name, access, secret, False)
        self._print_export(user)

    def delete(self, name):
        """deletes an existing user
        arguments: name"""
        self.manager.delete_user(name)

    def exports(self, name):
        """prints access and secrets for user in export format
        arguments: name"""
        user = self.manager.get_user(name)
        if user:
            self._print_export(user)
        else:
            print "User %s doesn't exist" % name

    def list(self):
        """lists all users
        arguments: <none>"""
        for user in self.manager.get_users():
            print user.name

    def modify(self, name, access_key, secret_key, is_admin):
        """update a users keys & admin flag
        arguments: accesskey secretkey admin
        leave any field blank to ignore it, admin should be 'T', 'F', or blank
        """
        if not is_admin:
            is_admin = None
        elif is_admin.upper()[0] == 'T':
            is_admin = True
        else:
            is_admin = False
        self.manager.modify_user(name, access_key, secret_key, is_admin)

    def revoke(self, user_id, project_id=None):
        """revoke certs for a user
        arguments: user_id [project_id]"""
        if project_id:
            crypto.revoke_certs_by_user_and_project(user_id, project_id)
        else:
            crypto.revoke_certs_by_user(user_id)


class ProjectCommands(object):
    """Class for managing projects."""

    def __init__(self):
        self.manager = manager.AuthManager()

    def add(self, project_id, user_id):
        """Adds user to project
        arguments: project_id user_id"""
        self.manager.add_to_project(user_id, project_id)

    def create(self, name, project_manager, description=None):
        """Creates a new project
        arguments: name project_manager [description]"""
        self.manager.create_project(name, project_manager, description)

    def modify(self, name, project_manager, description=None):
        """Modifies a project
        arguments: name project_manager [description]"""
        self.manager.modify_project(name, project_manager, description)

    def delete(self, name):
        """Deletes an existing project
        arguments: name"""
        self.manager.delete_project(name)

    def environment(self, project_id, user_id, filename='novarc'):
        """Exports environment variables to an sourcable file
        arguments: project_id user_id [filename='novarc]"""
        rc = self.manager.get_environment_rc(user_id, project_id)
        with open(filename, 'w') as f:
            f.write(rc)

    def list(self):
        """Lists all projects
        arguments: <none>"""
        for project in self.manager.get_projects():
            print project.name

    def quota(self, project_id, key=None, value=None):
        """Set or display quotas for project
        arguments: project_id [key] [value]"""
        ctxt = context.get_admin_context()
        if key:
            quo = {'project_id': project_id, key: value}
            try:
                db.quota_update(ctxt, project_id, quo)
            except exception.NotFound:
                db.quota_create(ctxt, quo)
        project_quota = quota.get_quota(ctxt, project_id)
        for key, value in project_quota.iteritems():
            print '%s: %s' % (key, value)

    def remove(self, project_id, user_id):
        """Removes user from project
        arguments: project_id user_id"""
        self.manager.remove_from_project(user_id, project_id)

    def scrub(self, project_id):
        """Deletes data associated with project
        arguments: project_id"""
        ctxt = context.get_admin_context()
        network_ref = db.project_get_network(ctxt, project_id)
        db.network_disassociate(ctxt, network_ref['id'])
        groups = db.security_group_get_by_project(ctxt, project_id)
        for group in groups:
            db.security_group_destroy(ctxt, group['id'])

    def zipfile(self, project_id, user_id, filename='nova.zip'):
        """Exports credentials for project to a zip file
        arguments: project_id user_id [filename='nova.zip]"""
        try:
            zip_file = self.manager.get_credentials(user_id, project_id)
            with open(filename, 'w') as f:
                f.write(zip_file)
        except db.api.NoMoreNetworks:
            print ('No more networks available. If this is a new '
                   'installation, you need\nto call something like this:\n\n'
                   '    nova-manage network create 10.0.0.0/8 10 64\n\n')


class FloatingIpCommands(object):
    """Class for managing floating ip."""

    def create(self, host, range):
        """Creates floating ips for host by range
        arguments: host ip_range"""
        for address in IPy.IP(range):
            db.floating_ip_create(context.get_admin_context(),
                                  {'address': str(address),
                                   'host': host})

    def delete(self, ip_range):
        """Deletes floating ips by range
        arguments: range"""
        for address in IPy.IP(ip_range):
            db.floating_ip_destroy(context.get_admin_context(),
                                   str(address))

    def list(self, host=None):
        """Lists all floating ips (optionally by host)
        arguments: [host]"""
        ctxt = context.get_admin_context()
        if host == None:
            floating_ips = db.floating_ip_get_all(ctxt)
        else:
            floating_ips = db.floating_ip_get_all_by_host(ctxt, host)
        for floating_ip in floating_ips:
            instance = None
            if floating_ip['fixed_ip']:
                instance = floating_ip['fixed_ip']['instance']['ec2_id']
            print "%s\t%s\t%s" % (floating_ip['host'],
                                  floating_ip['address'],
                                  instance)


class NetworkCommands(object):
    """Class for managing networks."""

    def create(self, fixed_range=None, num_networks=None,
               network_size=None, vlan_start=None, vpn_start=None,
               fixed_range_v6=None):
        """Creates fixed ips for host by range
        arguments: [fixed_range=FLAG], [num_networks=FLAG],
                   [network_size=FLAG], [vlan_start=FLAG],
                   [vpn_start=FLAG], [fixed_range_v6=FLAG]"""
        if not fixed_range:
            fixed_range = FLAGS.fixed_range
        if not num_networks:
            num_networks = FLAGS.num_networks
        if not network_size:
            network_size = FLAGS.network_size
        if not vlan_start:
            vlan_start = FLAGS.vlan_start
        if not vpn_start:
            vpn_start = FLAGS.vpn_start
        if not fixed_range_v6:
            fixed_range_v6 = FLAGS.fixed_range_v6
        net_manager = utils.import_object(FLAGS.network_manager)
        net_manager.create_networks(context.get_admin_context(),
                                    fixed_range, int(num_networks),
                                    int(network_size), int(vlan_start),
                                    int(vpn_start), fixed_range_v6)


class ServiceCommands(object):
    """Enable and disable running services"""

    def list(self, host=None, service=None):
        """Show a list of all running services. Filter by host & service name.
        args: [host] [service]"""
        ctxt = context.get_admin_context()
        now = datetime.datetime.utcnow()
        services = db.service_get_all(ctxt)
        if host:
            services = [s for s in services if s['host'] == host]
        if service:
            services = [s for s in services if s['binary'] == service]
        for svc in services:
            delta = now - (svc['updated_at'] or svc['created_at'])
            alive = (delta.seconds <= 15)
            art = (alive and ":-)") or "XXX"
            active = 'enabled'
            if svc['disabled']:
                active = 'disabled'
            print "%-10s %-10s %-8s %s %s" % (svc['host'], svc['binary'],
                                              active, art,
                                              svc['updated_at'])

    def enable(self, host, service):
        """Enable scheduling for a service
        args: host service"""
        ctxt = context.get_admin_context()
        svc = db.service_get_by_args(ctxt, host, service)
        if not svc:
            print "Unable to find service"
            return
        db.service_update(ctxt, svc['id'], {'disabled': False})

    def disable(self, host, service):
        """Disable scheduling for a service
        args: host service"""
        ctxt = context.get_admin_context()
        svc = db.service_get_by_args(ctxt, host, service)
        if not svc:
            print "Unable to find service"
            return
        db.service_update(ctxt, svc['id'], {'disabled': True})


class LogCommands(object):
    def request(self, request_id, logfile='/var/log/nova.log'):
        """Show all fields in the log for the given request.  Assumes you
        haven't changed the log format too much.
        ARGS: request_id [logfile]"""
        lines = utils.execute("cat %s | grep '\[%s '" % (logfile, request_id))
        print re.sub('#012', "\n", "\n".join(lines))


<<<<<<< HEAD
class VolumeCommands(object):
    """Methods for dealing with a cloud in an odd state"""

    def delete(self, volume_id):
        """Delete a volume, bypassing the check that it
        must be available.
        args: volume_id_id"""
        ctxt = context.get_admin_context()
        volume = db.volume_get(ctxt, param2id(volume_id))
        host = volume['host']
        if volume['status'] == 'in-use':
            print "Volume is in-use."
            print "Detach volume from instance and then try again."
            return

        rpc.cast(ctxt,
                 db.queue_get_for(ctxt, FLAGS.volume_topic, host),
                 {"method": "delete_volume",
                  "args": {"volume_id": volume['id']}})

    def reattach(self, volume_id):
        """Re-attach a volume that has previously been attached
        to an instance.  Typically called after a compute host
        has been rebooted.
        args: volume_id_id"""
        ctxt = context.get_admin_context()
        volume = db.volume_get(ctxt, param2id(volume_id))
        if not volume['instance_id']:
            print "volume is not attached to an instance"
            return
        instance = db.instance_get(ctxt, volume['instance_id'])
        host = instance['host']
        rpc.cast(ctxt,
                 db.queue_get_for(ctxt, FLAGS.compute_topic, host),
                 {"method": "attach_volume",
                  "args": {"instance_id": instance['id'],
                           "volume_id": volume['id'],
                           "mountpoint": volume['mountpoint']}})
=======
class DbCommands(object):
    """Class for managing the database."""

    def __init__(self):
        pass

    def sync(self, version=None):
        """Sync the database up to the most recent version."""
        return migration.db_sync(version)

    def version(self):
        """Print the current database version."""
        print migration.db_version()

>>>>>>> 4eed55b4

CATEGORIES = [
    ('user', UserCommands),
    ('project', ProjectCommands),
    ('role', RoleCommands),
    ('shell', ShellCommands),
    ('vpn', VpnCommands),
    ('floating', FloatingIpCommands),
    ('network', NetworkCommands),
    ('service', ServiceCommands),
    ('log', LogCommands),
<<<<<<< HEAD
    ('volume', VolumeCommands)]
=======
    ('db', DbCommands)]
>>>>>>> 4eed55b4


def lazy_match(name, key_value_tuples):
    """Finds all objects that have a key that case insensitively contains
    [name] key_value_tuples is a list of tuples of the form (key, value)
    returns a list of tuples of the form (key, value)"""
    result = []
    for (k, v) in key_value_tuples:
        if k.lower().find(name.lower()) == 0:
            result.append((k, v))
    if len(result) == 0:
        print "%s does not match any options:" % name
        for k, _v in key_value_tuples:
            print "\t%s" % k
        sys.exit(2)
    if len(result) > 1:
        print "%s matched multiple options:" % name
        for k, _v in result:
            print "\t%s" % k
        sys.exit(2)
    return result


def methods_of(obj):
    """Get all callable methods of an object that don't start with underscore
    returns a list of tuples of the form (method_name, method)"""
    result = []
    for i in dir(obj):
        if callable(getattr(obj, i)) and not i.startswith('_'):
            result.append((i, getattr(obj, i)))
    return result


def main():
    """Parse options and call the appropriate class/method."""
    utils.default_flagfile()
    argv = FLAGS(sys.argv)

    script_name = argv.pop(0)
    if len(argv) < 1:
        print script_name + " category action [<args>]"
        print "Available categories:"
        for k, _ in CATEGORIES:
            print "\t%s" % k
        sys.exit(2)
    category = argv.pop(0)
    matches = lazy_match(category, CATEGORIES)
    # instantiate the command group object
    category, fn = matches[0]
    command_object = fn()
    actions = methods_of(command_object)
    if len(argv) < 1:
        print script_name + " category action [<args>]"
        print "Available actions for %s category:" % category
        for k, _v in actions:
            print "\t%s" % k
        sys.exit(2)
    action = argv.pop(0)
    matches = lazy_match(action, actions)
    action, fn = matches[0]
    # call the action with the remaining arguments
    try:
        fn(*argv)
        sys.exit(0)
    except TypeError:
        print "Possible wrong number of arguments supplied"
        print "%s %s: %s" % (category, action, fn.__doc__)
        raise

if __name__ == '__main__':
    main()<|MERGE_RESOLUTION|>--- conflicted
+++ resolved
@@ -532,7 +532,21 @@
         print re.sub('#012', "\n", "\n".join(lines))
 
 
-<<<<<<< HEAD
+class DbCommands(object):
+    """Class for managing the database."""
+
+    def __init__(self):
+        pass
+
+    def sync(self, version=None):
+        """Sync the database up to the most recent version."""
+        return migration.db_sync(version)
+
+    def version(self):
+        """Print the current database version."""
+        print migration.db_version()
+
+
 class VolumeCommands(object):
     """Methods for dealing with a cloud in an odd state"""
 
@@ -571,22 +585,7 @@
                   "args": {"instance_id": instance['id'],
                            "volume_id": volume['id'],
                            "mountpoint": volume['mountpoint']}})
-=======
-class DbCommands(object):
-    """Class for managing the database."""
-
-    def __init__(self):
-        pass
-
-    def sync(self, version=None):
-        """Sync the database up to the most recent version."""
-        return migration.db_sync(version)
-
-    def version(self):
-        """Print the current database version."""
-        print migration.db_version()
-
->>>>>>> 4eed55b4
+
 
 CATEGORIES = [
     ('user', UserCommands),
@@ -598,11 +597,8 @@
     ('network', NetworkCommands),
     ('service', ServiceCommands),
     ('log', LogCommands),
-<<<<<<< HEAD
+    ('db', DbCommands),
     ('volume', VolumeCommands)]
-=======
-    ('db', DbCommands)]
->>>>>>> 4eed55b4
 
 
 def lazy_match(name, key_value_tuples):
