#!/usr/bin/env python

# Copyright (c) 2010 Citrix Systems, Inc.
# Copyright 2010 United States Government as represented by the
# Administrator of the National Aeronautics and Space Administration.
# All Rights Reserved.
#
#    Licensed under the Apache License, Version 2.0 (the "License"); you may
#    not use this file except in compliance with the License. You may obtain
#    a copy of the License at
#
#         http://www.apache.org/licenses/LICENSE-2.0
#
#    Unless required by applicable law or agreed to in writing, software
#    distributed under the License is distributed on an "AS IS" BASIS, WITHOUT
#    WARRANTIES OR CONDITIONS OF ANY KIND, either express or implied. See the
#    License for the specific language governing permissions and limitations
#    under the License.

#
# XenAPI plugin for managing glance images
#

import httplib
import os
import os.path
import pickle
import shlex
import shutil
import subprocess
import tempfile

import XenAPIPlugin

#FIXME(sirp): should this use pluginlib from 5.6?
from pluginlib_nova import *
configure_logging('glance')

CHUNK_SIZE = 8192
KERNEL_DIR = '/boot/guest'


def _copy_kernel_vdi(dest, copy_args):
    vdi_uuid = copy_args['vdi_uuid']
    vdi_size = copy_args['vdi_size']
    logging.debug("copying kernel/ramdisk file from %s to /boot/guest/%s",
                  dest, vdi_uuid)
    filename = KERNEL_DIR + '/' + vdi_uuid
    #make sure KERNEL_DIR exists, otherwise create it
    if not os.path.isdir(KERNEL_DIR):
        logging.debug("Creating directory %s", KERNEL_DIR)
        os.makedirs(KERNEL_DIR)
    #read data from /dev/ and write into a file on /boot/guest
    of = open(filename, 'wb')
    f = open(dest, 'rb')
    #copy only vdi_size bytes
    data = f.read(vdi_size)
    of.write(data)
    f.close()
    of.close()
    logging.debug("Done. Filename: %s", filename)
    return filename


def _download_tarball(sr_path, staging_path, image_id, glance_host,
                      glance_port):
    """Download the tarball image from Glance and extract it into the staging
    area.
    """
    conn = httplib.HTTPConnection(glance_host, glance_port)
    conn.request('GET', '/images/%s' % image_id)
    resp = conn.getresponse()
    if resp.status == httplib.NOT_FOUND:
        raise Exception("Image '%s' not found in Glance" % image_id)
    elif resp.status != httplib.OK:
        raise Exception("Unexpected response from Glance %i" % res.status)

    tar_cmd = "tar -zx --directory=%(staging_path)s" % locals()
    tar_proc = _make_subprocess(tar_cmd, stderr=True, stdin=True)

    chunk = resp.read(CHUNK_SIZE)
    while chunk:
        tar_proc.stdin.write(chunk)
        chunk = resp.read(CHUNK_SIZE)

    _finish_subprocess(tar_proc, tar_cmd)
    conn.close()


def _fixup_vhds(sr_path, staging_path, uuid_stack):
    """Fixup the downloaded VHDs before we move them into the SR.

    We cannot extract VHDs directly into the SR since they don't yet have
    UUIDs, aren't properly associated with each other, and would be subject to
    a race-condition of one-file being present and the other not being
    downloaded yet.

    To avoid these we problems, we use a staging area to fixup the VHDs before
    moving them into the SR. The steps involved are:

        1. Extracting tarball into staging area

        2. Renaming VHDs to use UUIDs ('snap.vhd' -> 'ffff-aaaa-...vhd')

        3. Linking the two VHDs together

        4. Pseudo-atomically moving the images into the SR. (It's not really
           atomic because it takes place as two os.rename operations; however,
           the chances of an SR.scan occuring between the two rename()
           invocations is so small that we can safely ignore it)
    """
    def rename_with_uuid(orig_path):
        """Rename VHD using UUID so that it will be recognized by SR on a
        subsequent scan.

        Since Python2.4 doesn't have the `uuid` module, we pass a stack of
        pre-computed UUIDs from the compute worker.
        """
        orig_dirname = os.path.dirname(orig_path)
        uuid = uuid_stack.pop()
        new_path = os.path.join(orig_dirname, "%s.vhd" % uuid)
        os.rename(orig_path, new_path)
        return new_path, uuid

    def link_vhds(child_path, parent_path):
        """Use vhd-util to associate the snapshot VHD with its base_copy.

        This needs to be done before we move both VHDs into the SR to prevent
        the base_copy from being DOA (deleted-on-arrival).
        """
        modify_cmd = ("vhd-util modify -n %(child_path)s -p %(parent_path)s"
                      % locals())
        modify_proc = _make_subprocess(modify_cmd, stderr=True)
        _finish_subprocess(modify_proc, modify_cmd)

    def move_into_sr(orig_path):
        """Move a file into the SR"""
        filename = os.path.basename(orig_path)
        new_path = os.path.join(sr_path, filename)
        os.rename(orig_path, new_path)
        return new_path

    def assert_vhd_not_hidden(path):
        """
        This is a sanity check on the image; if a snap.vhd isn't
        present, then the image.vhd better not be marked 'hidden' or it will
        be deleted when moved into the SR.
        """
        query_cmd = "vhd-util query -n %(path)s -f" % locals()
        query_proc = _make_subprocess(query_cmd, stdout=True, stderr=True)
        out, err = _finish_subprocess(query_proc, query_cmd)

        for line in out.splitlines():
            if line.startswith('hidden'):
                value = line.split(':')[1].strip()
                if value == "1":
                    raise Exception(
                        "VHD %(path)s is marked as hidden without child" %
                        locals())

    orig_base_copy_path = os.path.join(staging_path, 'image.vhd')
    if not os.path.exists(orig_base_copy_path):
        raise Exception("Invalid image: image.vhd not present")

    base_copy_path, base_copy_uuid = rename_with_uuid(orig_base_copy_path)

    vdi_uuid = base_copy_uuid
    orig_snap_path = os.path.join(staging_path, 'snap.vhd')
    if os.path.exists(orig_snap_path):
        snap_path, snap_uuid = rename_with_uuid(orig_snap_path)
        vdi_uuid = snap_uuid
        # NOTE(sirp): this step is necessary so that an SR scan won't
        # delete the base_copy out from under us (since it would be
        # orphaned)
        link_vhds(snap_path, base_copy_path)
        move_into_sr(snap_path)
    else:
        assert_vhd_not_hidden(base_copy_path)

    move_into_sr(base_copy_path)
    return vdi_uuid


def _prepare_staging_area_for_upload(sr_path, staging_path, vdi_uuids):
    """Hard-link VHDs into staging area with appropriate filename
    ('snap' or 'image.vhd')
    """
    for name, uuid in vdi_uuids.items():
        source = os.path.join(sr_path, "%s.vhd" % uuid)
        link_name = os.path.join(staging_path, "%s.vhd" % name)
        os.link(source, link_name)


def _upload_tarball(staging_path, image_id, glance_host, glance_port, os_type):
    """
    Create a tarball of the image and then stream that into Glance
    using chunked-transfer-encoded HTTP.
    """
    conn = httplib.HTTPConnection(glance_host, glance_port)
    # NOTE(sirp): httplib under python2.4 won't accept a file-like object
    # to request
    conn.putrequest('PUT', '/images/%s' % image_id)

    # TODO(sirp): make `store` configurable
    headers = {
        'content-type': 'application/octet-stream',
        'transfer-encoding': 'chunked',
        'x-image-meta-is-public': 'True',
        'x-image-meta-status': 'queued',
<<<<<<< HEAD
        'x-image-meta-type': 'vhd',
        'x-image-meta-property-os-type': os_type
     }
=======
        'x-image-meta-type': 'vhd'}
>>>>>>> 2280848e
    for header, value in headers.iteritems():
        conn.putheader(header, value)
    conn.endheaders()

    tar_cmd = "tar -zc --directory=%(staging_path)s ." % locals()
    tar_proc = _make_subprocess(tar_cmd, stdout=True, stderr=True)

    chunk = tar_proc.stdout.read(CHUNK_SIZE)
    while chunk:
        conn.send("%x\r\n%s\r\n" % (len(chunk), chunk))
        chunk = tar_proc.stdout.read(CHUNK_SIZE)
    conn.send("0\r\n\r\n")

    _finish_subprocess(tar_proc, tar_cmd)

    resp = conn.getresponse()
    if resp.status != httplib.OK:
        raise Exception("Unexpected response from Glance %i" % resp.status)
    conn.close()


def _make_staging_area(sr_path):
    """
    The staging area is a place where we can temporarily store and
    manipulate VHDs. The use of the staging area is different for upload and
    download:

    Download
    ========

    When we download the tarball, the VHDs contained within will have names
    like "snap.vhd" and "image.vhd". We need to assign UUIDs to them before
    moving them into the SR. However, since 'image.vhd' may be a base_copy, we
    need to link it to 'snap.vhd' (using vhd-util modify) before moving both
    into the SR (otherwise the SR.scan will cause 'image.vhd' to be deleted).
    The staging area gives us a place to perform these operations before they
    are moved to the SR, scanned, and then registered with XenServer.

    Upload
    ======

    On upload, we want to rename the VHDs to reflect what they are, 'snap.vhd'
    in the case of the snapshot VHD, and 'image.vhd' in the case of the
    base_copy. The staging area provides a directory in which we can create
    hard-links to rename the VHDs without affecting what's in the SR.


    NOTE
    ====

    The staging area is created as a subdirectory within the SR in order to
    guarantee that it resides within the same filesystem and therefore permit
    hard-linking and cheap file moves.
    """
    staging_path = tempfile.mkdtemp(dir=sr_path)
    return staging_path


def _cleanup_staging_area(staging_path):
    """Remove staging area directory

    On upload, the staging area contains hard-links to the VHDs in the SR;
    it's safe to remove the staging-area because the SR will keep the link
    count > 0 (so the VHDs in the SR will not be deleted).
    """
    shutil.rmtree(staging_path)


def _make_subprocess(cmdline, stdout=False, stderr=False, stdin=False):
    """Make a subprocess according to the given command-line string
    """
    kwargs = {}
    kwargs['stdout'] = stdout and subprocess.PIPE or None
    kwargs['stderr'] = stderr and subprocess.PIPE or None
    kwargs['stdin'] = stdin and subprocess.PIPE or None
    args = shlex.split(cmdline)
    proc = subprocess.Popen(args, **kwargs)
    return proc


def _finish_subprocess(proc, cmdline):
    """Ensure that the process returned a zero exit code indicating success
    """
    out, err = proc.communicate()
    ret = proc.returncode
    if ret != 0:
        raise Exception("'%(cmdline)s' returned non-zero exit code: "
                        "retcode=%(ret)i,  stderr='%(err)s'" % locals())
    return out, err


def download_vhd(session, args):
    """Download an image from Glance, unbundle it, and then deposit the VHDs
    into the storage repository
    """
    params = pickle.loads(exists(args, 'params'))
    image_id = params["image_id"]
    glance_host = params["glance_host"]
    glance_port = params["glance_port"]
    uuid_stack = params["uuid_stack"]
    sr_path = params["sr_path"]

    staging_path = _make_staging_area(sr_path)
    try:
        _download_tarball(sr_path, staging_path, image_id, glance_host,
                          glance_port)
        vdi_uuid = _fixup_vhds(sr_path, staging_path, uuid_stack)
        return vdi_uuid
    finally:
        _cleanup_staging_area(staging_path)


def upload_vhd(session, args):
    """Bundle the VHDs comprising an image and then stream them into Glance.
    """
    params = pickle.loads(exists(args, 'params'))
    vdi_uuids = params["vdi_uuids"]
    image_id = params["image_id"]
    glance_host = params["glance_host"]
    glance_port = params["glance_port"]
    sr_path = params["sr_path"]
    os_type = params["os_type"]

    staging_path = _make_staging_area(sr_path)
    try:
        _prepare_staging_area_for_upload(sr_path, staging_path, vdi_uuids)
        _upload_tarball(staging_path, image_id, glance_host, glance_port,
                        os_type)
    finally:
        _cleanup_staging_area(staging_path)

    return ""  # Nothing useful to return on an upload


def copy_kernel_vdi(session, args):
    vdi = exists(args, 'vdi-ref')
    size = exists(args, 'image-size')
    #Use the uuid as a filename
    vdi_uuid = session.xenapi.VDI.get_uuid(vdi)
    copy_args = {'vdi_uuid': vdi_uuid, 'vdi_size': int(size)}
    filename = with_vdi_in_dom0(session, vdi, False,
                                lambda dev:
                               _copy_kernel_vdi('/dev/%s' % dev, copy_args))
    return filename


def remove_kernel_ramdisk(session, args):
    """Removes kernel and/or ramdisk from dom0's file system"""
    kernel_file = exists(args, 'kernel-file')
    ramdisk_file = exists(args, 'ramdisk-file')
    if kernel_file:
        os.remove(kernel_file)
    if ramdisk_file:
        os.remove(ramdisk_file)
    return "ok"


if __name__ == '__main__':
    XenAPIPlugin.dispatch({'upload_vhd': upload_vhd,
                           'download_vhd': download_vhd,
                           'copy_kernel_vdi': copy_kernel_vdi,
                           'remove_kernel_ramdisk': remove_kernel_ramdisk})<|MERGE_RESOLUTION|>--- conflicted
+++ resolved
@@ -207,13 +207,9 @@
         'transfer-encoding': 'chunked',
         'x-image-meta-is-public': 'True',
         'x-image-meta-status': 'queued',
-<<<<<<< HEAD
         'x-image-meta-type': 'vhd',
         'x-image-meta-property-os-type': os_type
-     }
-=======
-        'x-image-meta-type': 'vhd'}
->>>>>>> 2280848e
+    }
     for header, value in headers.iteritems():
         conn.putheader(header, value)
     conn.endheaders()
